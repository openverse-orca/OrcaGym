import numpy as np
from datetime import datetime
import math
from gymnasium.core import ObsType
from orca_gym.multi_agent import OrcaGymAgent
from orca_gym.utils import rotations
from orca_gym.utils.reward_printer import RewardPrinter
from typing import Optional, Any, SupportsFloat
from gymnasium import spaces
import copy
import sys

from .legged_config import LeggedRobotConfig, LeggedObsConfig


def get_legged_robot_name(agent_name: str) -> str:
    if agent_name.startswith("go2"):
        return "go2"
    elif agent_name.startswith("A01B"):
        return "A01B"
    elif agent_name.startswith("AzureLoong"):
        return "AzureLoong"
<<<<<<< HEAD
    elif agent_name.startswith("g1"):
        return "g1"
=======
    elif agent_name.startswith("Lite3"):
        return "Lite3"
>>>>>>> 03d02d63
    else:
        raise ValueError(f"Unsupported agent name: {agent_name}")

def local2global(q_global_to_local, v_local, v_omega_local) -> tuple[np.ndarray, np.ndarray]:
    # Vg = QVlQ*

    # 将速度向量从局部坐标系转换到全局坐标系
    q_v_local = np.array([0, v_local[0], v_local[1], v_local[2]])  # 局部坐标系下的速度向量表示为四元数
    q_v_global = rotations.quat_mul(q_global_to_local, rotations.quat_mul(q_v_local, rotations.quat_conjugate(q_global_to_local)))
    v_global = np.array(q_v_global[1:])  # 提取虚部作为全局坐标系下的线速度

    # 将角速度从局部坐标系转换到全局坐标系
    q_omega_local = np.array([0, v_omega_local[0], v_omega_local[1], v_omega_local[2]])  # 局部坐标系下的角速度向量表示为四元数
    q_omega_global = rotations.quat_mul(q_global_to_local, rotations.quat_mul(q_omega_local, rotations.quat_conjugate(q_global_to_local)))
    v_omega_local = np.array(q_omega_global[1:])  # 提取虚部作为全局坐标系下的角速度

    return v_global, q_omega_global

def global2local(q_global_to_local, v_global, v_omega_global) -> tuple[np.ndarray, np.ndarray]:
    # Vl = Q*VgQ

    # 将速度向量从全局坐标系转换到局部坐标系
    q_v_global = np.array([0, v_global[0], v_global[1], v_global[2]])  # 速度向量表示为四元数
    q_v_local = rotations.quat_mul(rotations.quat_conjugate(q_global_to_local), rotations.quat_mul(q_v_global, q_global_to_local))
    v_local = np.array(q_v_local[1:])  # 提取虚部作为局部坐标系下的线速度

    # 将角速度从全局坐标系转换到局部坐标系
    # print("q_omega_global: ", v_omega_global, "q_global_to_local: ", q_global_to_local)
    q_omega_global = np.array([0, v_omega_global[0], v_omega_global[1], v_omega_global[2]])  # 角速度向量表示为四元数
    q_omega_local = rotations.quat_mul(rotations.quat_conjugate(q_global_to_local), rotations.quat_mul(q_omega_global, q_global_to_local))
    v_omega_local = np.array(q_omega_local[1:])  # 提取虚部作为局部坐标系下的角速度

    return v_local, v_omega_local

def quat_angular_velocity(q1, q2, dt):
    # q1 = q1 / np.linalg.norm(q1)
    # q2 = q2 / np.linalg.norm(q2)
    # 计算四元数的角速度
    q_diff = rotations.quat_mul(q2, rotations.quat_conjugate(q1))
    # print("q_diff: ", q_diff)
    
    if q_diff[0] > 1.0:
        return 0.0
    
    angle = 2 * math.acos(q_diff[0])
    if angle > math.pi:
        angle = 2 * math.pi - angle
    return angle / dt

import math

def smooth_sqr_wave_np(phase, phase_freq, eps):
    """
    生成一个平滑的方波信号。

    参数:
    - phase: 当前相位（0到1之间的值，标量）。
    - phase_freq: 相位频率，用于调整信号的周期（标量）。
    - eps: 一个小值，用于防止分母为零（标量）。

    返回:
    - 平滑的方波信号，值介于0和1之间（标量）。
    """
    p = 2.0 * np.pi * phase * phase_freq
    numerator = np.sin(p)
    denominator = 2.0 * np.sqrt(np.sin(p)**2 + eps**2)
    return numerator / denominator + 0.5

class LeggedRobot(OrcaGymAgent):
    def __init__(self, 
                 env_id: str,                 
                 agent_name: str, 
                 task: str,
                 max_episode_steps: int,
                 dt: float,
                 **kwargs):
        
        super().__init__(env_id, agent_name, task, max_episode_steps, dt, **kwargs)

        robot_config = LeggedRobotConfig[get_legged_robot_name(agent_name)]

        self._base_joint_name = self.name_space(robot_config["base_joint_name"])
        self._leg_joint_names = self.name_space_list(robot_config["leg_joint_names"])
        self._joint_names = [self._base_joint_name] + self._leg_joint_names

        self._base_neutral_height_offset = robot_config["base_neutral_height_offset"]
        self._base_born_height_offset = robot_config["base_born_height_offset"]

        self._neutral_joint_angles = robot_config["neutral_joint_angles"]
        self._neutral_joint_values = np.array([self._neutral_joint_angles[key] for key in self._neutral_joint_angles]).flatten()
        
        self._neutral_joint_angles_coeff = robot_config["neutral_joint_angles_coeff"]
        self._neutral_joint_angles_coeff_value = np.array([self._neutral_joint_angles_coeff[key] for key in self._neutral_joint_angles_coeff]).flatten()
        
        self._actuator_names = self.name_space_list(robot_config["actuator_names"])
        self._actuator_type = robot_config["actuator_type"]
        self._action_scale = robot_config["action_scale"]
        
        self._imu_site_name = self.name_space(robot_config["imu_site_name"])
        self._contact_site_names = self.name_space_list(robot_config["contact_site_names"])
        self._site_names = [self._imu_site_name] + self._contact_site_names

        self._command_indicator_name = self.name_space(robot_config["command_indicator_name"])

        self._imu_sensor_framequat_name = self.name_space(robot_config["sensor_imu_framequat_name"])
        self._imu_sensor_gyro_name = self.name_space(robot_config["sensor_imu_gyro_name"])
        self._imu_sensor_accelerometer_name = self.name_space(robot_config["sensor_imu_accelerometer_name"])
        self._imu_sensor_names = [self._imu_sensor_framequat_name, self._imu_sensor_gyro_name, self._imu_sensor_accelerometer_name]
        self._use_imu_sensor = robot_config["use_imu_sensor"]

        self._foot_body_names = self.name_space_list(robot_config["foot_body_names"])
        self._foot_fitted_ground_pairs = robot_config["foot_fitted_ground_pairs"]
        self._foot_touch_sensor_names = self.name_space_list(robot_config["sensor_foot_touch_names"])
        self._foot_touch_force_threshold = robot_config["foot_touch_force_threshold"]
        self._foot_touch_force_air_threshold = robot_config["foot_touch_force_air_threshold"]
        self._foot_touch_force_step_threshold = robot_config["foot_touch_force_step_threshold"]
        self._foot_touch_air_time_ideal = robot_config["foot_touch_air_time_ideal"]
        self._foot_square_wave = robot_config["foot_square_wave"]
        self._phase = 0.0

        self._sensor_names = self._imu_sensor_names + self._foot_touch_sensor_names

        self._ground_contact_body_names = robot_config["ground_contact_body_names"]  # gound body is not included in the agent's namespace
        self._base_contact_body_names = self.name_space_list(robot_config["base_contact_body_names"])
        self._leg_contact_body_names = self.name_space_list(robot_config["leg_contact_body_names"])
        self._all_contact_body_names = self._base_contact_body_names + self._leg_contact_body_names + self._foot_body_names


        self._ctrl = np.zeros(len(self._actuator_names))
        self._action = np.zeros(len(self._actuator_names))
        self._last_action = np.zeros(len(self._actuator_names))
        self._nu = len(self._actuator_names)
        self._nq = len(self._leg_joint_names) + (7 * len(self._base_joint_name))
        self._nv = len(self._leg_joint_names) + (6 * len(self._base_joint_name))

        # Scale the observation and noise
        self._gravity_quat = rotations.euler2quat([0.0, 0.0, -9.81000042])
        self._obs_scale_vec = self._get_obs_scale_vec()
        self._noise_scale_vec = self._get_noise_scale_vec()
        assert self._obs_scale_vec.shape == self._noise_scale_vec.shape, "obs_scale_vec and noise_scale_vec should have the same shape"

        # Domain randomization
        self._push_robots = robot_config["push_robots"]
        self._push_interval_s = robot_config["push_interval_s"]
        self._max_push_vel_xy = robot_config["max_push_vel_xy"]
        self._last_push_duration = 0.0

        self._randomize_friction = robot_config["randomize_friction"]
        self._friction_range = robot_config["friction_range"]
        
        self._pos_random_range = robot_config["pos_random_range"]
        
        # Curriculum learning
        self._curriculum_learning = robot_config["curriculum_learning"]
        self._curriculum_levels = robot_config["curriculum_levels"]
        self._curriculum_commands = robot_config["curriculum_commands"]
        if self._curriculum_learning:
            buffer_size = self._max_episode_steps
            self._curriculum_reward_buffer = {
                "lin_vel" : {
                    "buffer_size": buffer_size,
                    "buffer": np.zeros(buffer_size),
                    "index": 0,
                },
                "ang_vel" : {
                    "buffer_size": buffer_size,
                    "buffer": np.zeros(buffer_size),
                    "index": 0,
                },
            } 
            self._current_level = 0
            self._curriculum_clear_times = 0
            self._max_level_times = 0
        
        self._init_commands_config()
   
        env_idx = int(self._env_id.split("-")[-1])
        # print("agent env_id: ", env_idx, "log_env_ids: ", robot_config["log_env_ids"])
        self._reward_printer = None
        if env_idx in robot_config["log_env_ids"] and self.name in robot_config["log_agent_names"]:
            self._reward_printer = RewardPrinter()

        if self.name in robot_config["visualize_command_agent_names"]:
            self._visualize_command = True
        else:
            self._visualize_command = False
            
        if self.name == robot_config["playable_agent_name"]:
            self._is_playable = True
        else:
            self._is_playable = False
        self._player_control = False

        self._is_obs_updated = False
        self._setup_reward_functions(robot_config)
        self._setup_curriculum_functions()

    @property
    def neutral_joint_values(self) -> np.ndarray:
        return self._neutral_joint_values
    
    @property
    def playable(self) -> bool:
        return self._is_playable
    
    @property
    def player_control(self) -> bool:
        return self._player_control
    
    @player_control.setter
    def player_control(self, value: bool) -> None:
        self._player_control = value

    # @property
    # def body_contact_force_threshold(self) -> float:
    #     return self._body_contact_force_threshold
    
    def get_joint_neutral(self) -> dict[str, np.ndarray]:
        joint_qpos = {}
        for name, value in zip(self._leg_joint_names, self.neutral_joint_values):
            joint_qpos[name] = np.array([value])
        return joint_qpos

    def get_obs(self, sensor_data : dict, qpos_buffer : np.ndarray, qvel_buffer : np.ndarray, qacc_buffer : np.ndarray, contact_dict : dict, site_pos_quat : dict) -> dict:
        self._leg_joint_qpos[:] = qpos_buffer[self._qpos_index["leg_start"] : self._qpos_index["leg_start"] + self._qpos_index["leg_length"]]
        self._leg_joint_qvel[:] = qvel_buffer[self._qvel_index["leg_start"] : self._qvel_index["leg_start"] + self._qvel_index["leg_length"]]
        self._leg_joint_qacc[:] = qacc_buffer[self._qacc_index["leg_start"] : self._qacc_index["leg_start"] + self._qacc_index["leg_length"]]

        self._body_height, self._body_lin_vel, self._body_ang_vel, \
            self._body_orientation = self._get_body_local(qpos_buffer, qvel_buffer)

        self._foot_touch_force = self._get_foot_touch_force(sensor_data)  # Penalty if the foot touch force is too strong
        self._update_foot_touch_air_time(self._foot_touch_force)  # Reward for air time of the feet
        self._leg_contact = self._get_leg_contact(contact_dict)            # Penalty if the leg is in contact with the ground
        self._feet_contact, self._feet_self_contact = self._get_feet_contact(contact_dict)  # Penalty if the foot is in contact with each other
        self._feet_velp_norm = self._calc_feet_velp_norm(site_pos_quat)  # Penalty if the feet slip on the ground
        self._feet_velr_norm = self._calc_feet_velr_norm(site_pos_quat)  # Penalty if the feet wringing on the ground

        self._achieved_goal = self._get_base_contact(contact_dict).astype(np.float32)         # task failed if the base is in contact with the ground
        self._desired_goal = np.zeros(1).astype(np.float32)      # 1.0 if the base is in contact with the ground, 0.0 otherwise

        self._phase = np.fmod(self._phase + self.dt, 1.0)
        square_wave = self._compute_square_wave()

        obs = np.concatenate(
                [
                    self._body_lin_vel,
                    self._body_ang_vel,
                    self._body_orientation,
                    self._command_values,
                    np.array([square_wave]),
                    (self._leg_joint_qpos - self._neutral_joint_values),
                    self._leg_joint_qvel,
                    self._action,
                    # np.array([self._body_height]),
                ]).reshape(-1).astype(np.float32)
        
        obs *= self._obs_scale_vec

        noise_vec = ((self._np_random.random(len(self._noise_scale_vec)) * 2) - 1) * self._noise_scale_vec
        # print("obs: ", obs, "Noise vec: ", noise_vec)
        obs += noise_vec

        result = {
            "observation": obs,
            "achieved_goal": self._achieved_goal,
            "desired_goal": self._desired_goal,
        }

        self._is_obs_updated = True

        # print("Agent Obs: ", result)

        return result

    def set_init_state(self, joint_qpos: dict, init_site_pos_quat: dict) -> None:
        base_joint_qpos = np.array(joint_qpos[self._base_joint_name]).flatten()
        self._init_base_joint_qpos = {self._base_joint_name: base_joint_qpos}

    def _set_action(self, action) -> None:
        self._last_action[:] = self._action
        self._action[:] = action
    
    def set_action_space(self, action_space : spaces) -> None:
        self._action_space_range = np.array([action_space.low[0], action_space.high[0]]) 
        
    def init_joint_index(self, qpos_offset, qvel_offset, qacc_offset, qpos_length, qvel_length, qacc_length) -> None:
        self._qpos_index = {joint_name: {"offset": qpos_offset[i], "len": qpos_length[i]} for i, joint_name in enumerate(self.joint_names)}
        assert "leg_start" not in self._qpos_index and "leg_length" not in self._qpos_index, "qpos_index: joint_name 'leg_start' or 'leg_length' already exists"
        self._qpos_index["leg_start"], self._qpos_index["leg_length"] = self._calc_agent_leg_buffer_index(self._qpos_index)
        self._leg_joint_qpos = np.zeros(self._qpos_index["leg_length"])

        self._qvel_index = {joint_name: {"offset": qvel_offset[i], "len": qvel_length[i]} for i, joint_name in enumerate(self.joint_names)}
        assert "leg_start" not in self._qvel_index and "leg_length" not in self._qvel_index, "qvel_index: joint_name 'leg_start' or 'leg_length' already exists"
        self._qvel_index["leg_start"], self._qvel_index["leg_length"] = self._calc_agent_leg_buffer_index(self._qvel_index)
        self._leg_joint_qvel = np.zeros(self._qvel_index["leg_length"])

        self._qacc_index = {joint_name: {"offset": qacc_offset[i], "len": qacc_length[i]} for i, joint_name in enumerate(self.joint_names)}
        assert "leg_start" not in self._qacc_index and "leg_length" not in self._qacc_index, "qacc_index: joint_name 'leg_start' or 'leg_length' already exists"
        self._qacc_index["leg_start"], self._qacc_index["leg_length"] = self._calc_agent_leg_buffer_index(self._qacc_index)   
        self._leg_joint_qacc = np.zeros(self._qacc_index["leg_length"])
    
    def on_step(self, action, update_mocap: bool = False) -> dict:
        """
        Called after each step in the environment.
        """
        self._set_action(action)

        visualized_command = {}
        if update_mocap and self._visualize_command:        
            # Do mocap update here.
            # print("Agent: ", self.name, "command indicator mocap: ", self._cmd_mocap_pos_quat, "command: ", self._command)
            
            # self._cmd_mocap_pos_quat["quat"] = rotations.quat_mul(rotations.euler2quat([0, 0, self._command["ang_vel"] * self.dt]), self._cmd_mocap_pos_quat["quat"])
            global_lin_vel, _ = local2global(self._cmd_mocap_pos_quat["quat"], self._command["lin_vel"], np.array([0,0,0]))
            self._cmd_mocap_pos_quat["pos"] += global_lin_vel * self.dt
            visualized_command = {self._command_indicator_name: self._cmd_mocap_pos_quat}
        
        return visualized_command


    def on_reset(self, height_map : np.ndarray) -> dict[str, np.ndarray]:
        # Reset ctrl to default values.
        if self._actuator_type == "position":
            assert self._ctrl.shape == self._neutral_joint_values.shape
            self._ctrl = self._neutral_joint_values.copy()
            # print("Neutral joint values: ", self._ctrl)
        elif self._actuator_type == "torque":
            self._ctrl = np.zeros(self._nu)
        else:
            raise ValueError(f"Unsupported actuator type: {self._actuator_type}")
        
        
        # Use curriculum learning to set the initial position
        if self._curriculum_learning:
            # print("Curriculum level: ", curriculum_level)
            level_offset = np.array([self._curriculum_levels[self._current_level]["offset"]]).flatten()
        else:
            level_offset = np.zeros(3)
            
        # Randomize the initial position x,y offset
        pos_noise = self._np_random.uniform(-self._pos_random_range, self._pos_random_range, 3)
        pos_noise[2] = 0.0
        pos_offset = pos_noise + level_offset

        # Rotate the base body around the Z axis
        z_rotation_angle = self._np_random.uniform(-np.pi, np.pi)
        z_rotation_quat = rotations.euler2quat([0, 0, z_rotation_angle])

        # Get cached default joint values
        joint_neutral_qpos = self.get_joint_neutral()
        self._base_neutral_qpos = copy.deepcopy(self._init_base_joint_qpos)
        
        
        # Use curriculum learning to set the initial position
        self._base_neutral_qpos[self._base_joint_name][:3] += pos_offset

        # Move along the Z axis to the born height
        self._base_height_target = self._base_neutral_qpos[self._base_joint_name][2] - self._base_neutral_height_offset
        self._base_neutral_qpos[self._base_joint_name][2] = self._base_height_target + self._base_born_height_offset
        
        # Use the rotate quate
        base_rotate_quat = self._base_neutral_qpos[self._base_joint_name][3:]
        self._base_neutral_qpos[self._base_joint_name][3:] = rotations.quat_mul(base_rotate_quat, z_rotation_quat)
        
        # Update the height of the base body
        self._base_neutral_qpos[self._base_joint_name][2] += self._compute_base_height(height_map)
        
        # print("Base neutral qpos: ", base_neutral_qpos)
        joint_neutral_qpos.update(self._base_neutral_qpos)

        self._command = self._genarate_command(z_rotation_angle)
        self._command_values = np.concatenate([self._command["lin_vel"], [self._command["ang_vel"]]]).flatten()
        self._command_resample_duration = 0
        # print("Command: ", self._command)
        
        self._last_push_duration = 0.0
        self._last_contact_site_xpos = None
        self._last_contact_site_xquat = None

        # Reset the velocity of the joints
        joint_zero_qvel = {joint_name: np.zeros(self._qvel_index[joint_name]["len"]) for joint_name in self.joint_names}
        
        return joint_neutral_qpos, joint_zero_qvel

    def _compute_base_height(self, height_map : np.ndarray) -> float:
        height_map_x = int(self._base_neutral_qpos[self._base_joint_name][0] * 10 + height_map.shape[0] / 2)
        height_map_y = int(self._base_neutral_qpos[self._base_joint_name][1] * 10 + height_map.shape[1] / 2)
        
        height_map_x_start = max(0, int(height_map_x - 5))
        height_map_x_end = min(height_map.shape[0], int(height_map_x + 5))
        height_map_y_start = max(0, int(height_map_y - 5))
        height_map_y_end = min(height_map.shape[1], int(height_map_y + 5))
        
        height_map_cliped = height_map[height_map_x_start:height_map_x_end, height_map_y_start:height_map_y_end]
        height = height_map_cliped.max()
        # print("Move up : ", height, "Height map: ", height_map_x, height_map_y)
        return height
        
    def reset_command_indicator(self, qpos_buffer : np.ndarray) -> dict[str, np.ndarray]:
        if not hasattr(self, "_cmd_mocap_pos_quat"):
            self._cmd_mocap_pos_quat = {
                "pos": np.array([0.0, 0.0, -10000.0]),  # Move the indicator to a far away place
                "quat": np.array([1.0, 0.0, 0.0, 0.0]),
            }
            
        if self._visualize_command:
            # print("Agent: ", self.name, "reset command indicator")
            base_qpos = qpos_buffer[self._qpos_index[self._base_joint_name]["offset"] : self._qpos_index[self._base_joint_name]["offset"] + self._qpos_index[self._base_joint_name]["len"]]
            self._cmd_mocap_pos_quat["pos"] = base_qpos[:3].copy()
            
            heading_angle = rotations.euler2quat([0, 0, self._command["heading_angle"]])
            self._cmd_mocap_pos_quat["quat"] = rotations.quat_mul(np.array([1.0, 0.0, 0.0, 0.0]), heading_angle)
            
        return {self._command_indicator_name: self._cmd_mocap_pos_quat}

    def is_terminated(self, achieved_goal, desired_goal) -> bool:
        assert achieved_goal.shape == desired_goal.shape
        return any(achieved_goal != desired_goal)

    def is_success(self, achieved_goal, desired_goal) -> np.float32:
        if self.truncated and not self.is_terminated(achieved_goal, desired_goal):
            return 1.0
        else:
            return 0.0
        
    def push_robot(self, qvel_buffer : np.ndarray) -> dict[str, np.ndarray]:
        if not self._push_robots:
            return {}
        
        if self._last_push_duration > self._push_interval_s:
            self._last_push_duration = 0.0
            push_vel = self._np_random.uniform(-self._max_push_vel_xy, self._max_push_vel_xy, 2)
            push_vel = np.concatenate([push_vel, [0.0, 0, 0, 0]])
            
            offset = self._qvel_index[self._base_joint_name]["offset"]
            len = self._qvel_index[self._base_joint_name]["len"]
            current_base_qvel = qvel_buffer[offset : offset + len]
            
            # print("Push robot: ", push_vel, "Current base qvel: ", current_base_qvel)
                    
            return {self._base_joint_name: current_base_qvel + push_vel}
        else:
            self._last_push_duration += self.dt
            return {}
        
    def randomize_foot_friction(self, random_friction : float, geom_dict : dict) -> dict:
        if not self._randomize_friction:
            return {}
        
        # 缩放到指定范围
        min_friction, max_friction = self._friction_range
        assert min_friction < max_friction, "min_friction should be less than max_friction"
        random_friction = max(min(random_friction, 1.0), 0.0)
        scaled_random_friction = min_friction + random_friction * (max_friction - min_friction)

        geom_friction_dict : dict[str, np.ndarray] = {}
        for name, geom in geom_dict.items():
            if geom["BodyName"] in self._foot_body_names:
                friction = geom["Friction"]
                friction[0] = scaled_random_friction
                geom_friction_dict[name] = friction

        return geom_friction_dict
    
    def generate_randomized_weight_on_base(self, random_weight, random_weight_pos, body_dict):
        randomized_body_weight = {}
        for name, body in body_dict.items():
            if name == self._base_joint_name:
                randomized_body_weight[name] = {"weight": random_weight, "pos": random_weight_pos}
        return randomized_body_weight

    def _compute_reward_alive(self, coeff) -> SupportsFloat:
        reward = 1.0 * coeff * self.dt
        self._print_reward("Alive reward: ", reward, coeff * self.dt)
        return reward

    def _compute_reward_success(self, coeff) -> SupportsFloat:
        reward = (1.0 if (self.is_success(self._achieved_goal, self._desired_goal) > 0) else 0.0) * coeff * self.dt
        self._print_reward("Success reward: ", reward, coeff * self.dt)
        return reward
        
    def _compute_reward_failure(self, coeff) -> SupportsFloat:
        reward = (-1.0 if self.is_terminated(self._achieved_goal, self._desired_goal) else 0.0) * coeff * self.dt
        self._print_reward("Failure reward: ", reward, coeff * self.dt)
        return reward
        
    def _compute_reward_contact(self, coeff) -> SupportsFloat:
        reward = (-np.sum(self._leg_contact)) * coeff * self.dt
        self._print_reward("Contact reward: ", reward, coeff * self.dt)
        return reward
    
    def _compute_reward_foot_touch(self, coeff) -> SupportsFloat:
        threshold = self._foot_touch_force_threshold
        reward = (-np.sum([(force - threshold) if force > threshold else 0 for force in self._foot_touch_force])) * coeff * self.dt
        self._print_reward("Foot touch reward: ", reward, coeff * self.dt)
        return reward
    
    def _compute_reward_joint_angles(self, coeff) -> SupportsFloat:
        # print("Joint angles: ", self._leg_joint_qpos, "Neutral joint values: ", self._neutral_joint_values, "Joint angles coeff: ", self._neutral_joint_angles_coeff_value)
        joint_angles_diff = np.abs(self._leg_joint_qpos - self._neutral_joint_values) * self._neutral_joint_angles_coeff_value
        # print("Joint angles diff: ", joint_angles_diff)
        reward = -np.sum(joint_angles_diff) * coeff * self.dt
        self._print_reward("Joint angles reward: ", reward, coeff * self.dt)
        return reward
    
    def _compute_reward_joint_accelerations(self, coeff) -> SupportsFloat:
        reward = (-np.sum(np.abs(self._leg_joint_qacc))) * coeff * self.dt
        self._print_reward("Joint accelerations reward: ", reward, coeff * self.dt)
        return reward
    
    def _compute_reward_limit(self, coeff) -> SupportsFloat:     
        reward = -(np.sum(self._action == self._action_space_range[0]) + np.sum(self._action == self._action_space_range[1])) * coeff * self.dt
        self._print_reward("Limit over threshold reward: ", reward, coeff * self.dt)
        return reward
    
    def _compute_reward_action_rate(self, coeff) -> SupportsFloat:
        reward = -np.sum(np.square(self._last_action - self._action)) * coeff * self.dt
        self._print_reward("Action rate reward: ", reward, coeff * self.dt)
        return reward
    
    def _compute_reward_base_gyro(self, coeff) -> SupportsFloat:
        reward = (-np.sum(np.abs(self._imu_data_gyro))) * coeff * self.dt
        self._print_reward("Base gyro reward: ", reward, coeff * self.dt)
        return reward
    
    def _compute_reward_base_accelerometer(self, coeff) -> SupportsFloat:
        reward = (-np.sum(abs(self._imu_data_accelerometer - np.array([0.0, 0.0, -9.81])))) * coeff * self.dt
        self._print_reward("Base accelerometer reward: ", reward, coeff * self.dt)
        return reward
    
    def _compute_reward_follow_command_linvel(self, coeff) -> SupportsFloat:
        tracking_sigma = 0.25  # 奖励的衰减因子
        # 计算误差 (x 和 y 方向)
        lin_vel_error = np.sum(np.square(self._command["lin_vel"][:2] - self._body_lin_vel[:2]))
        # 计算指数衰减奖励
        reward = np.exp(-lin_vel_error / tracking_sigma) * coeff * self.dt
        self._print_reward("Follow command linvel reward: ", reward, coeff * self.dt)
        
        # Curiiculum learning
        if self._curriculum_learning:
            buffer = self._curriculum_reward_buffer["lin_vel"]
            if buffer["index"] < buffer["buffer_size"]:
                buffer["buffer"][buffer["index"]] = reward
                buffer["index"] += 1

        return reward
    
    def _compute_reward_follow_command_angvel(self, coeff) -> SupportsFloat:
        tracking_sigma = 0.25  # 奖励的衰减因子
        ang_vel_error = pow(self._command["ang_vel"] - self._body_ang_vel[2], 2)  # 只考虑 Z 轴的角速度
        reward = np.exp(-ang_vel_error / tracking_sigma) * coeff * self.dt
        self._print_reward("Follow command angvel reward: ", reward, coeff * self.dt)
        # print("command ang vel: ", self._command["ang_vel"], "body ang vel: ", self._body_ang_vel[2])    
        
        # Curiiculum learning
        if self._curriculum_learning:
            buffer = self._curriculum_reward_buffer["ang_vel"]
            if buffer["index"] < buffer["buffer_size"]:
                buffer["buffer"][buffer["index"]] = reward
                buffer["index"] += 1
            
        return reward
    
    def _compute_reward_height(self, coeff) -> SupportsFloat:
        base_reward = 0.1
        reward = (base_reward - abs(self._body_height - self._base_height_target)) * coeff * self.dt
        self._print_reward("Height reward: ", reward, coeff * self.dt)
        return reward
    
    def _compute_reward_body_lin_vel(self, coeff) -> SupportsFloat:
        # Penalty if the body linear velocity in Z axis is too high
        reward = -pow(self._body_lin_vel[2], 2) * coeff * self.dt   
        self._print_reward("Body linear velocity reward: ", reward, coeff * self.dt)
        return reward
    
    def _compute_reward_body_ang_vel(self, coeff) -> SupportsFloat:
        # Penalty if the body angular velocity in XY axis (Yaw) is too high
        reward = -np.sum((self._body_ang_vel[:2]) ** 2) * coeff * self.dt
        self._print_reward("Body angular velocity reward: ", reward, coeff * self.dt)
        return reward
    
    def _compute_reward_body_orientation(self, coeff) -> SupportsFloat:
        # Penalty if the body orientation in XY axis (Yaw) is too high
        reward = -np.sum(np.square(self._body_orientation[:2])) * coeff * self.dt
        self._print_reward("Body orientation reward: ", reward, coeff * self.dt)
        return reward
    
    def _compute_feet_air_time(self, coeff) -> SupportsFloat:
        reward = 0.0
        # Penalty if the feet touch the ground too fast.
        # If air time is longer than the ideal air time, reward is still 0. 
        # The agent need to put it's feet on the ground to get the reward. 
        # So the agent will learn to keep the feet in the air for the ideal air time, go get the maximum reward in one episode.
        
        # print("feet air time: ", self._foot_touch_air_time)
        for i in range(len(self._foot_touch_air_time)):
            if self._foot_touch_air_time[i] > 0:
                reward += min((self._foot_touch_air_time[i] - self._foot_touch_air_time_ideal), 0)  * coeff * self.dt
                    
        self._print_reward("Feet air time reward: ", reward, coeff * self.dt)
        return reward

    def _compute_reward_feet_self_contact(self, coeff) -> SupportsFloat:
        reward = (-np.sum(self._feet_self_contact)) * coeff * self.dt
        self._print_reward("Foot self contact reward: ", reward, coeff * self.dt)
        return reward
    
    def _compute_reward_feet_slip(self, coeff) -> SupportsFloat:
        reward = -np.sum(self._feet_velp_norm * self._feet_contact) * coeff * self.dt
        self._print_reward("Foot slip reward: ", reward, coeff * self.dt)
        return reward
    
    def _compute_reward_feet_wringing(self, coeff) -> SupportsFloat:
        reward = -np.sum(self._feet_velr_norm * self._feet_contact) * coeff * self.dt
        self._print_reward("Foot wringing reward: ", reward, coeff * self.dt)
        return reward
    
    def _compute_reward_feet_fitted_ground(self, coeff) -> SupportsFloat:
        reward = 0.0
        for i in range(len(self._foot_fitted_ground_pairs)):
            foot_front_index = self._foot_fitted_ground_pairs[i][0]
            foot_back_index = self._foot_fitted_ground_pairs[i][1]
            reward += -(1.0 if bool(self._feet_contact[foot_front_index]) ^ bool(self._feet_contact[foot_back_index]) else 0.0) * coeff * self.dt
        self._print_reward("Foot fitted ground reward: ", reward, coeff * self.dt)
        # print("Foot fitted ground reward: ", reward)
        return reward
    
    def _compute_reward_fly(self, coeff) -> SupportsFloat:
        reward = -1.0 * (np.sum(self._feet_contact) == 0) * coeff * self.dt
        self._print_reward("Fly reward: ", reward, coeff * self.dt)
        return reward
    
    def _compute_reward_stepping(self, coeff) -> SupportsFloat:
        reward = 0.0
        
        if self._command["lin_vel"][0] == 0.0:
            # Penalty if the robot is stepping when no command is given
            reward = np.sum(self._feet_contact - np.ones(len(self._feet_contact))) * coeff * self.dt
        
        self._print_reward("Stepping reward: ", reward, coeff * self.dt)
        return reward
        
    def compute_reward(self, achieved_goal, desired_goal) -> SupportsFloat:
        if self._is_obs_updated:
            total_reward = 0.0
            self._achieved_goal = achieved_goal
            self._desired_goal = desired_goal

            for reward_function in self._reward_functions:
                if reward_function["coeff"] == 0:
                    continue
                else:    
                    total_reward += reward_function["function"](reward_function["coeff"])

            self._print_reward("Total reward: ", total_reward)
            self._is_obs_updated = False
            return total_reward
        else:
            raise ValueError("Observation must be updated before computing reward")

    def _get_base_contact(self, contact_dict : dict) -> np.ndarray:
        """
        Check if the base is in contact with the ground
        """
        contact_result = False
        for contact_body_name in self._base_contact_body_names:
            if contact_body_name in contact_dict:
                # print("Base contact with: ", contact_dict[contact_body_name])
                for ground_contact_body_name in self._ground_contact_body_names:
                    if ground_contact_body_name in contact_dict[contact_body_name]:
                        contact_result = True
                        break
                    
        if self.player_control:
            contact_result = False
            
        return np.array([1.0 if contact_result else 0.0])
    
    def _get_leg_contact(self, contact_dict : dict) -> np.ndarray:
        """
        Check if each of the legs is in contact with the any other body
        """
        # print("Contact dict: ", contact_dict)
        contact_result = np.zeros(len(self._leg_contact_body_names))
        for i, contact_body_name in enumerate(self._leg_contact_body_names):
            if contact_body_name in contact_dict:
                contact_result[i] = 1.0
        return contact_result
    
    def _get_feet_contact(self, contact_dict : dict) -> np.ndarray:
        """
        Check if the feet are in contact with each other
        """
        feet_contact_result = np.zeros(len(self._foot_body_names))
        feet_self_contact_result = np.zeros(len(self._foot_body_names))
        for i, foot_body_name in enumerate(self._foot_body_names):
            if self._foot_touch_force[i] > self._foot_touch_force_step_threshold and foot_body_name in contact_dict:
                feet_contact_result[i] = 1.0
                foot_contact_list = contact_dict[foot_body_name]
                if any([contact_body_name in self._foot_body_names for contact_body_name in foot_contact_list]):
                    feet_self_contact_result[i] = 1.0
        return feet_contact_result, feet_self_contact_result
    
    def _calc_feet_velp_norm(self, site_pos_quat : dict) -> tuple[np.ndarray, np.ndarray]:
        feet_velp_norm = np.zeros(len(self._contact_site_names))
        
        if self._last_contact_site_xpos is None:
            self._last_contact_site_xpos = {contact_site_name: site_pos_quat[contact_site_name]["xpos"] for contact_site_name in self._contact_site_names}
            
        for i, contact_site_name in enumerate(self._contact_site_names):
            feet_velp_norm[i] = np.linalg.norm((site_pos_quat[contact_site_name]["xpos"] - self._last_contact_site_xpos[contact_site_name])[:2]) / self.dt
            self._last_contact_site_xpos[contact_site_name] = site_pos_quat[contact_site_name]["xpos"]

        return feet_velp_norm
    
    def _calc_feet_velr_norm(self, site_pos_quat : dict) -> tuple[np.ndarray, np.ndarray]:
        feet_velr_norm = np.zeros(len(self._contact_site_names))
        
        if self._last_contact_site_xquat is None:
            self._last_contact_site_xquat = {contact_site_name: site_pos_quat[contact_site_name]["xquat"] for contact_site_name in self._contact_site_names}

        for i, contact_site_name in enumerate(self._contact_site_names):
            feet_velr_norm[i] = abs(quat_angular_velocity(self._last_contact_site_xquat[contact_site_name], site_pos_quat[contact_site_name]["xquat"], self.dt))
            self._last_contact_site_xquat[contact_site_name] = site_pos_quat[contact_site_name]["xquat"]

        return feet_velr_norm
    
    def _get_imu_data(self, sensor_data: dict) -> np.ndarray:
        self._imu_data_framequat = sensor_data[self._imu_sensor_framequat_name]
        self._imu_data_gyro = sensor_data[self._imu_sensor_gyro_name]
        self._imu_data_accelerometer = sensor_data[self._imu_sensor_accelerometer_name]
        imu_data = np.concatenate([self._imu_data_framequat, self._imu_data_gyro, self._imu_data_accelerometer])
        return imu_data.flatten()
    
    def _get_foot_touch_force(self, sensor_data: dict) -> np.ndarray:
        contact_force = np.zeros(len(self._foot_touch_sensor_names))
        for i, touch_sensor_name in enumerate(self._foot_touch_sensor_names):
            contact_force[i] = sensor_data[touch_sensor_name]

        # print("Foot touch force: ", contact_force)
        return contact_force
    
    def _update_foot_touch_air_time(self, foot_touch_force: np.ndarray) -> np.ndarray:
        """
        Compute the air time for each foot
        """
        if not hasattr(self, "_foot_touch_air_time"):
            self._foot_touch_air_time = np.zeros(len(foot_touch_force))
            self._foot_in_air_time = np.zeros(len(foot_touch_force))

        # If the robot is in the air, reset the air time   
        # if all(foot_touch_force < self._foot_touch_force_air_threshold):
        #     self._foot_touch_air_time = np.zeros(len(foot_touch_force))
        #     return

        for i in range(len(foot_touch_force)):
            if foot_touch_force[i] > self._foot_touch_force_air_threshold:
                self._foot_touch_air_time[i] = self._foot_in_air_time[i]
                self._foot_in_air_time[i] = 0
            else:
                self._foot_in_air_time[i] += self.dt
                self._foot_touch_air_time[i] = 0

    def _genarate_command(self, heading_angle : float) -> dict:
        """
        Command is a combination of linear and angular velocity, It's base on the local coordinate system of the robot.
        """
        if self._np_random.random() < 0.8:            
            # Forward
            lin_vel = np.array([self._np_random.uniform(0, self._command_lin_vel_range_x[1]), 
                                self._np_random.uniform(self._command_lin_vel_range_y[0], self._command_lin_vel_range_y[1]),
                                0])
        else:
            # Backward
            lin_vel = np.array([self._np_random.uniform(self._command_lin_vel_range_x[0], 0), 
                                self._np_random.uniform(self._command_lin_vel_range_y[0], self._command_lin_vel_range_y[1]),
                                0])
        
        # Avoiding the robot to move tremble when the linear velocity is too small
        if lin_vel[0] < self._command_lin_vel_threshold[1] and lin_vel[0] > self._command_lin_vel_threshold[0]:
            lin_vel = np.array([0, 0, 0])

        return {"lin_vel": lin_vel, "ang_vel": 0, "heading_angle": heading_angle}
    
    def update_command(self, qpos_buffer : np.ndarray) -> None:
        """
        Update the z ang_vel by heading 
        """
        self._resample_command()

        # Get the body heading quaternion in global coordinate system
        body_qpos_index = self._qpos_index[self._base_joint_name]
        body_joint_qpos = qpos_buffer[body_qpos_index["offset"] : body_qpos_index["offset"] + body_qpos_index["len"]]
        body_orientation_quat = body_joint_qpos[3:7].copy()
        body_heading_angle = rotations.quat2euler(body_orientation_quat)[2]
        angle_error = self._command["heading_angle"] - body_heading_angle
        angle_error = (angle_error + np.pi) % (2 * np.pi) - np.pi
        self._command["ang_vel"] = min(max(angle_error, -self._command_ang_vel_range), self._command_ang_vel_range)
        self._command_values[3] = self._command["ang_vel"]


    def _resample_command(self) -> None:
        self._command_resample_duration += self.dt
        if self._command_resample_duration > self._command_resample_interval:
            self._command_resample_duration = 0
            turn_angle = self._np_random.uniform(-self._command_ang_vel_range, self._command_ang_vel_range)
            self._command = self._genarate_command(self._command["heading_angle"] + turn_angle)
            self._command_values[:3] = self._command["lin_vel"]
            
            turn_quat = rotations.euler2quat([0, 0, turn_angle])
            self._cmd_mocap_pos_quat["quat"] = rotations.quat_mul(self._cmd_mocap_pos_quat["quat"], turn_quat)
    
    def _print_reward(self, message : str, reward : Optional[float] = 0, coeff : Optional[float] = 1) -> None:
        if self._reward_printer is not None:
            self._reward_printer.print_reward(message, reward, coeff)

    def _get_body_local(self, qpos_buffer : np.ndarray, qvel_buffer : np.ndarray) -> tuple[float, np.ndarray, np.ndarray, np.ndarray, np.ndarray]:
        """
        Robots have a local coordinate system that is defined by the orientation of the base.
        Observations and rewards are given in the local coordinate system. 
        """
        body_qpos_index = self._qpos_index[self._base_joint_name]
        body_joint_qpos = qpos_buffer[body_qpos_index["offset"] : body_qpos_index["offset"] + body_qpos_index["len"]]
        body_qvel_index = self._qvel_index[self._base_joint_name]
        body_joint_qvel = qvel_buffer[body_qvel_index["offset"] : body_qvel_index["offset"] + body_qvel_index["len"]]

        body_height = body_joint_qpos[2]  # 局部坐标高度就是全局坐标高度
        body_orientation_quat = body_joint_qpos[3:7].copy()    # 全局坐标转局部坐标的旋转四元数
        body_lin_vel_vec_global = body_joint_qvel[:3].copy()    # 全局坐标系下的线速度
        body_ang_vel_vec_global = body_joint_qvel[3:6].copy()  # 全局坐标系下的角速度四元数
        # print("body_ang_vel_quat_global: ", body_ang_vel_vec_global, "body_joint_qvel: ", body_joint_qvel)
        # 获取局部坐标系下的线速度和角速度，用向量表示，角速度为 x,y,z 轴分量
        body_lin_vel, body_ang_vel = global2local(body_orientation_quat, body_lin_vel_vec_global, body_ang_vel_vec_global)
        body_orientation = rotations.quat2euler(body_orientation_quat)

        return body_height, body_lin_vel, body_ang_vel, body_orientation
    
    def _get_obs_scale_vec(self):
        """ Sets a vector used to scale the observations.
            [NOTE]: Must be adapted when changing the observations structure

        Args:
            cfg (Dict): Environment config file

        Returns:
            [torch.Tensor]: Vector of scales used to normalize the observations
        """
        scale_lin_vel = np.array([1, 1, 1]) * LeggedObsConfig["scale"]["lin_vel"]
        scale_ang_vel = np.array([1, 1, 1]) * LeggedObsConfig["scale"]["ang_vel"]
        scale_orientation = np.array([1, 1, 1])  # No scaling on the orientation
        scale_command = np.array([LeggedObsConfig["scale"]["lin_vel"], LeggedObsConfig["scale"]["lin_vel"], LeggedObsConfig["scale"]["lin_vel"], LeggedObsConfig["scale"]["ang_vel"]])
        scale_square_wave = np.ones(1)  # No scaling on the square wave
        scale_leg_joint_qpos = np.array([1] * len(self._leg_joint_names)) * LeggedObsConfig["scale"]["qpos"]
        scale_leg_joint_qvel = np.array([1] * len(self._leg_joint_names)) * LeggedObsConfig["scale"]["qvel"]
        scale_action = np.array([1] * len(self._actuator_names)) # No scaling on the action
        # scale_height = np.array([1]) * LeggedObsConfig["scale"]["height"]

        scale_vec = np.concatenate([scale_lin_vel, 
                                    scale_ang_vel, 
                                    scale_orientation, 
                                    scale_command, 
                                    scale_square_wave,
                                    scale_leg_joint_qpos, 
                                    scale_leg_joint_qvel, 
                                    scale_action, 
                                    # scale_height
                                    ]).flatten()
        
        return scale_vec.astype(np.float32)

    def _get_noise_scale_vec(self):
        """ Sets a vector used to scale the noise added to the observations.
            [NOTE]: Must be adapted when changing the observations structure

        Args:
            cfg (Dict): Environment config file

        Returns:
            [torch.Tensor]: Vector of scales used to multiply a uniform distribution in [-1, 1]
        """
        noise_level = LeggedObsConfig["noise"]["noise_level"]
        noise_lin_vel = np.array([1, 1, 1]) * noise_level * LeggedObsConfig["noise"]["lin_vel"] * LeggedObsConfig["scale"]["lin_vel"]
        noise_ang_vel = np.array([1, 1, 1]) * noise_level * LeggedObsConfig["noise"]["ang_vel"] * LeggedObsConfig["scale"]["ang_vel"]
        noise_orientation = np.array([1, 1, 1]) * noise_level * LeggedObsConfig["noise"]["orientation"]
        noise_command = np.zeros(4)  # No noise on the command
        noise_square_wave = np.zeros(1)  # No noise on the square wave
        noise_leg_joint_qpos = np.array([1] * len(self._leg_joint_names)) * noise_level * LeggedObsConfig["noise"]["qpos"] * LeggedObsConfig["scale"]["qpos"]
        noise_leg_joint_qvel = np.array([1] * len(self._leg_joint_names)) * noise_level * LeggedObsConfig["noise"]["qvel"] * LeggedObsConfig["scale"]["qvel"]
        noise_action = np.zeros(len(self._actuator_names))  # No noise on the action
        noise_height = np.array([1]) * noise_level * LeggedObsConfig["noise"]["height"] * LeggedObsConfig["scale"]["height"]

        noise_vec = np.concatenate([noise_lin_vel, 
                                    noise_ang_vel, 
                                    noise_orientation, 
                                    noise_command, 
                                    noise_square_wave,
                                    noise_leg_joint_qpos, 
                                    noise_leg_joint_qvel, 
                                    noise_action, 
                                    # noise_height
                                    ]).flatten()
        
        # print("noise vec: ", noise_vec)

        return noise_vec.astype(np.float32)
    
    
    def _calc_agent_leg_buffer_index(self, joint_index: dict) -> np.ndarray:
        """
        Calculate the start index and length of the agent buffer.
        The order of the joint names (defined in the config file) should be the same as they have been defined in the xml file.
        If the joint index overlap or gap, check the config file for details.
        """
        # for joint_name in self._leg_joint_names:
        #     if joint_name not in joint_index:
        #         raise ValueError(f"Joint name {joint_name} not found in the joint index")
        #     index = joint_index[joint_name]
        #     print("Joint index: ", joint_name, index)
        #     print("Joint index offset: ", index["offset"], "Joint index len: ", index["len"])
            
        index_array = np.array([np.array([joint_index[joint_name]["offset"], joint_index[joint_name]["len"]]) for joint_name in self._leg_joint_names])
        for i in range(len(index_array) - 1):
            if index_array[i, 0] + index_array[i, 1] > index_array[i + 1, 0]:
                raise ValueError("Joint index overlap")
            elif index_array[i, 0] + index_array[i, 1] < index_array[i + 1, 0]:
                raise ValueError("Joint index gap")
            
        index_start = index_array[0, 0]
        index_len = index_array[-1, 0] + index_array[-1, 1] - index_start
        return index_start, index_len    
    
    def _setup_reward_functions(self, robot_config : dict) -> None:
        reward_coeff = robot_config["reward_coeff"]
        self._reward_functions = [
            {"function": self._compute_reward_alive, "coeff": reward_coeff["alive"]},
            {"function": self._compute_reward_success, "coeff": reward_coeff["success"]},
            {"function": self._compute_reward_failure, "coeff": reward_coeff["failure"]},
            {"function": self._compute_reward_contact, "coeff": reward_coeff["contact"]},
            {"function": self._compute_reward_foot_touch, "coeff": reward_coeff["foot_touch"]},
            {"function": self._compute_reward_joint_angles, "coeff": reward_coeff["joint_angles"]},
            {"function": self._compute_reward_joint_accelerations, "coeff": reward_coeff["joint_accelerations"]},
            {"function": self._compute_reward_limit, "coeff": reward_coeff["limit"]},
            {"function": self._compute_reward_action_rate, "coeff": reward_coeff["action_rate"]},
            {"function": self._compute_reward_base_gyro, "coeff": reward_coeff["base_gyro"]},
            {"function": self._compute_reward_base_accelerometer, "coeff": reward_coeff["base_accelerometer"]},
            {"function": self._compute_reward_follow_command_linvel, "coeff": reward_coeff["follow_command_linvel"]},
            {"function": self._compute_reward_follow_command_angvel, "coeff": reward_coeff["follow_command_angvel"]},
            {"function": self._compute_reward_height, "coeff": reward_coeff["height"]},
            {"function": self._compute_reward_body_lin_vel, "coeff": reward_coeff["body_lin_vel"]},
            {"function": self._compute_reward_body_ang_vel, "coeff": reward_coeff["body_ang_vel"]},
            {"function": self._compute_reward_body_orientation, "coeff": reward_coeff["body_orientation"]},
            {"function": self._compute_feet_air_time, "coeff": reward_coeff["feet_air_time"]},
            {"function": self._compute_reward_feet_self_contact, "coeff": reward_coeff["feet_self_contact"]},
            {"function": self._compute_reward_feet_slip, "coeff": reward_coeff["feet_slip"]},
            {"function": self._compute_reward_feet_wringing, "coeff": reward_coeff["feet_wringing"]},
            {"function": self._compute_reward_feet_fitted_ground, "coeff": reward_coeff["feet_fitted_ground"]},
            {"function": self._compute_reward_fly, "coeff": reward_coeff["fly"]},
            {"function": self._compute_reward_stepping, "coeff": reward_coeff["stepping"]},
        ]
        
    def _setup_curriculum_functions(self):
        self._curriculum_functions = [
            {"function": self._rating_curriculum_follow_command_linvel, "coeff": 1},
            {"function": self._rating_curriculum_follow_command_angvel, "coeff": 0.5},
        ]
        
    def _rating_curriculum_follow_command_linvel(self, coeff) -> float:
        buffer_index = self._curriculum_reward_buffer["lin_vel"]["index"]
        rating = np.mean(self._curriculum_reward_buffer["lin_vel"]["buffer"][:buffer_index+1]) / (coeff * self.dt)
        return rating
    
    
    def _rating_curriculum_follow_command_angvel(self, coeff) -> float:
        buffer_index = self._curriculum_reward_buffer["ang_vel"]["index"]
        rating = np.mean(self._curriculum_reward_buffer["ang_vel"]["buffer"][:buffer_index+1]) / (coeff * self.dt)
        return rating
    
    def update_curriculum_level(self, qpos_buffer : np.ndarray) -> None:    
        if not self._curriculum_learning or self._player_control:
            return
            
        ratings = [curriculum_function["function"](curriculum_function["coeff"]) for curriculum_function in self._curriculum_functions]
        mean_rating = np.mean(ratings)
        
        # 低于奖励阈值，或者摔倒，降级
        # 高于奖励阈值，并达到行走距离，升级
        if mean_rating < self._curriculum_levels[self._current_level]["rating"] + self._curriculum_clear_times * 0.01:
            self._current_level = max(self._current_level - 1, 0)
            # print("Agent: ", self._env_id + self.name, "Level Downgrade! Curriculum level: ", self._curriculum_current_level, "mena rating: ", mean_rating)
        elif hasattr(self, "_base_neutral_qpos") and not self.is_terminated(self._achieved_goal, self._desired_goal):
            start_pos = self._base_neutral_qpos[self._base_joint_name][:3]
            current_pos = qpos_buffer[self._qpos_index[self._base_joint_name]["offset"] : self._qpos_index[self._base_joint_name]["offset"] + self._qpos_index[self._base_joint_name]["len"]][:3]
            move_distance = np.linalg.norm(start_pos - current_pos)
            # print("Agent: ", self._env_id + self.name, "Move distance: ", move_distance)
            if move_distance > self._curriculum_levels[self._current_level]["distance"] + self._curriculum_clear_times * 0.5:
                # print("Agent: ", self._env_id + self.name, "Level Upgrade! Curriculum level: ", self._curriculum_current_level, "mena rating: ", mean_rating, "Move distance: ", move_distance)
                if self._current_level == len(self._curriculum_levels) - 1:
                    self._curriculum_clear_times += 1
                    self._current_level = 0
                    if self._curriculum_clear_times > 10:
                        self._curriculum_clear_times = 0
                        self._max_level_times += 1
                    print("Agent: ", self._env_id + self.name, "Curriculum cleared! mean rating: ", mean_rating, "Move distance: ", move_distance, "Clear times: ", self._curriculum_clear_times, "Max level times: ", self._max_level_times)
                else:
                    self._current_level = min(self._current_level + 1, len(self._curriculum_levels) - 1)

        
        for buffer in self._curriculum_reward_buffer.values():
            buffer["index"] = 0
        # print("Curriculum reward buffer: ", self._curriculum_reward_buffer)
        
        # Update the command config for different levels
        self._reset_commands_config(self._current_level)
                    
    def init_playable(self):
        self._command_resample_interval = sys.maxsize
        self._max_episode_steps = sys.maxsize
        
    def update_playable(self, lin_vel : np.ndarray, turn_angle : float, rebone : bool = False):
        # print("Agent: ", self.name, "Update playable: ", lin_vel, turn_angle, rebone)
        
        self._command["lin_vel"] = lin_vel
        self._command["heading_angle"] += turn_angle
        self._command_values[:3] = self._command["lin_vel"]
        if rebone:
            self._max_episode_steps = self._current_episode_step  # 在下一步重新出生
        else:
            self._max_episode_steps = sys.maxsize
            
    def _reset_commands_config(self, current_level : int) -> None:
        command_type = self._curriculum_levels[current_level]["command_type"]
        self._command_lin_vel_range_x = self._curriculum_commands[command_type]["command_lin_vel_range_x"]
        self._command_lin_vel_range_y = self._curriculum_commands[command_type]["command_lin_vel_range_y"]
        self._command_lin_vel_threshold = self._curriculum_commands[command_type]["command_lin_vel_threshold"]
        self._command_ang_vel_range = self._curriculum_commands[command_type]["command_ang_vel_range"]
   
        
    def _init_commands_config(self) -> None:
        self._reset_commands_config(0)
        command_type = self._curriculum_levels[0]["command_type"]
        self._command_resample_interval = self._curriculum_commands[command_type]["command_resample_interval"]              

    def _compute_square_wave(self):
        """
        计算 square_wave 信号，条件不满足时使用平滑方波。

        参数:
        - time_to_stand_still: 当前时间到静止的时间（标量）。
        - static_delay: 静止延迟时间（标量）。
        - p5: 当条件满足时的常数值（标量）。
        - phase: 当前相位（0到1之间的值，标量）。
        - phase_freq: 相位频率，用于调整信号的周期（标量）。
        - eps: 平滑方波的 epsilon 值（标量）。

        返回:
        - square_wave 信号（标量）。
        """
        if self._command["lin_vel"][0] == 0.0:
            return self._foot_square_wave["p5"]
        else:
            return smooth_sqr_wave_np(self._phase, self._foot_square_wave["phase_freq"], self._foot_square_wave["eps"])<|MERGE_RESOLUTION|>--- conflicted
+++ resolved
@@ -20,13 +20,10 @@
         return "A01B"
     elif agent_name.startswith("AzureLoong"):
         return "AzureLoong"
-<<<<<<< HEAD
+    elif agent_name.startswith("Lite3"):
+        return "Lite3"
     elif agent_name.startswith("g1"):
         return "g1"
-=======
-    elif agent_name.startswith("Lite3"):
-        return "Lite3"
->>>>>>> 03d02d63
     else:
         raise ValueError(f"Unsupported agent name: {agent_name}")
 
