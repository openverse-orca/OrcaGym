--- conflicted
+++ resolved
@@ -328,31 +328,6 @@
 
     def on_close(self):
         pass
-<<<<<<< HEAD
-            
-    def on_step(self, env: LeggedSimEnv, action: np.ndarray) -> None:
-
-                    
-        # print("Step agents: ", action)
-        self._update_playable(env)
-
-        actuator_ctrl = self._action2ctrl(action)
-        self.set_acatuator_ctrl(env, actuator_ctrl)
-        print("actuatorctrl",actuator_ctrl)
-
-        self.agent.update_command(env.data.qpos)
-        agent_ctrl, agent_mocap = self.agent.step(action, update_mocap=True)
-        # self.ctrl[agent.ctrl_start : agent.ctrl_start + len(act)] = agent_ctrl
-
-        env.set_mocap_pos_and_quat(agent_mocap)
-
-    def set_acatuator_ctrl(self, env : LeggedSimEnv, actuator_ctrl: np.ndarray) -> None:
-        for i, actuator_name in enumerate(self.agent.actuator_names):
-            actuator_id = env.model.actuator_name2id(actuator_name)
-            env.ctrl[actuator_id] = actuator_ctrl[i]
-        
-=======
->>>>>>> ed45fcf7
 
     def set_joint_neutral(self, env: LeggedSimEnv) -> None:
         joint_names = self.agent.joint_names
@@ -428,7 +403,6 @@
         )
 
         actuator_ctrl = self._neutral_joint_values + ctrl_delta
-<<<<<<< HEAD
         self._print_action_ctrl(actuator_ctrl)
         return actuator_ctrl  
 
@@ -438,9 +412,6 @@
         print(f"fr_leg: {action[3:6]*radian2degree}")
         print(f"hl_leg: {action[6:9]*radian2degree}")
         print(f"hr_leg: {action[9:12]*radian2degree}")
-=======
-        
-        return actuator_ctrl    
 
     def on_reset_model(self, env: LeggedSimEnv) -> None:
         pass
@@ -448,8 +419,6 @@
     def on_close(self) -> None:
         pass
 
->>>>>>> ed45fcf7
-    
     def generate_action_scale_array(self, ctrl_info: dict) -> np.ndarray:
         self._action_scale = next(iter(ctrl_info.values()))["action_scale"]             # shape = (1)
         self._action_space_range = next(iter(ctrl_info.values()))["action_space_range"] # shape = (2)
