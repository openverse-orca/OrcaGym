import random
import re
import time
from colorama import Fore, Style
import numpy as np
<<<<<<< HEAD
from orca_gym.adapters.robomimic.robomimic_env import RobomimicEnv
=======

from orca_gym.robomimic.robomimic_env import RobomimicEnv
>>>>>>> 3c2ba8c5
from typing import Optional
from orca_gym.devices.pico_joytsick import PicoJoystick
from orca_gym.environment.orca_gym_env import RewardType
from orca_gym.utils.reward_printer import RewardPrinter
from orca_gym.task.pick_place_task import PickPlaceTask, TaskStatus
import importlib

class RunMode:
    """
    Enum class for control type
    Teleoperation: control the robot with a teleoperation device. Ignore the action passed to the step function.
    Policy normalized: control the robot with a policy. Use the normalized action passed to the step function.
    Policy raw: control the robot with a policy. Use the raw action passed to the step function.
    """
    TELEOPERATION = "teleoperation"
    POLICY_NORMALIZED = "policy_normalized"
    POLICY_RAW = "policy_raw"

class ControlDevice:
    """
    Enum class for control
    """
    VR = "vr"

class ActionType:
    """
    Enum class for action type
    """
    END_EFFECTOR_OSC = "end_effector_osc"
    END_EFFECTOR_IK = "end_effector_ik"
    JOINT_MOTOR = "joint_motor"
    JOINT_POS = "joint_pos"



robot_entries = {
    "openloong_hand_fix_base": "envs.manipulation.robots.openloong_hand_fix_base:OpenLoongHandFixBase",
    "openloong_gripper_2f85_fix_base": "envs.manipulation.robots.openloong_gripper_fix_base:OpenLoongGripperFixBase",
    "openloong_gripper_2f85_mobile_base": "envs.manipulation.robots.openloong_gripper_mobile_base:OpenLoongGripperMobileBase",
}

def get_robot_entry(name: str):
    for robot_name, entry in robot_entries.items():
        if name.startswith(robot_name):
            return entry
        
    raise ValueError(f"Robot entry for {name} not found in robot_entries.")

class DualArmEnv(RobomimicEnv):
    """
    OpenLoong Humandroid environment for manipulation tasks.
    
    Task types: 
    - pick_and_place: pick the object and place it to a box
    
    Control types: 
    - Teleoperation: control the robot with a teleoperation device. Ignore the action passed to the step function.
    - Policy Normalized: control the robot with a policy. Use the normalized action passed to the step function.
    - Policy Raw: control the robot with a policy. Use the raw action passed to the step function.
    """
    ENV_VERSION = "1.0.0"

    def __init__(
        self,
        frame_skip: int,        
        reward_type: str,
        orcagym_addr: str,
        agent_names: list,
        pico_ports: list,
        time_step: float,
        run_mode: RunMode,
        action_type: ActionType,
        ctrl_device: ControlDevice,
        control_freq: int,
        sample_range: float,
        task_config_dict: dict,
        **kwargs,
    ):

        self._run_mode = run_mode
        self._action_type = action_type


        self._ctrl_device = ctrl_device
        self._control_freq = control_freq

        if self._ctrl_device == ControlDevice.VR and run_mode == RunMode.TELEOPERATION:
            self._joystick = {}
            pico_joystick = []
            for i in range(len(pico_ports)):
                pico_joystick.append(PicoJoystick(int(pico_ports[i])))
            for i in range(len(agent_names)):
                # 当agent数量大于pico数量时，使用最后一个pico
                self._joystick[agent_names[i]] = pico_joystick[min(i, len(pico_joystick) - 1)]
        
        self._sample_range = sample_range
        self._reward_type = reward_type
        self._setup_reward_functions(reward_type)

        self._reward_printer = RewardPrinter()
        self._config = task_config_dict
        self._config['grpc_addr'] = orcagym_addr
        self._task = PickPlaceTask(self._config)
        self._task.register_init_env_callback(self.init_env)
        kwargs["task"] = self._task
        self._teleop_counter = 0
        self._got_task = False
        super().__init__(
            frame_skip = frame_skip,
            orcagym_addr = orcagym_addr,
            agent_names = agent_names,
            time_step = time_step,            
            **kwargs,
        )


        # Three auxiliary variables to understand the component of the xml document but will not be used
        # number of actuators/controls: 7 arm joints and 2 gripper joints
        self.nu = self.model.nu
        # 16 generalized coordinates: 9 (arm + gripper) + 7 (object free joint: 3 position and 4 quaternion coordinates)
        self.nq = self.model.nq
        # 9 arm joints and 6 free joints
        self.nv = self.model.nv

        self.gym.opt.iterations = 150
        self.gym.opt.noslip_tolerance = 50
        self.gym.opt.ccd_iterations = 100
        self.gym.opt.sdf_iterations = 50
        self.gym.set_opt_config()

        self.ctrl = np.zeros(self.nu)
        self.mj_forward()   # Do this before initializing the controller, joints, sites, bodies, to avoid NaN error.

        self._agents : dict[str, AgentBase] = {}
        for id, agent_name in enumerate(self._agent_names):
            self._agents[agent_name] = self.create_agent(id, agent_name)
        
        assert len(self._agents) > 0, "At least one agent should be created."
        self._set_init_state()
        
        # Run generate_observation_space after initialization to ensure that the observation object's name is defined.
        self._set_obs_space()
        self._set_action_space()


    def init_env(self):
        self.model, self.data = self.initialize_simulation()
        self._init_ctrl()
        self.init_agents()

    def create_agent(self, id, name):
        entry = get_robot_entry(name)
        module_name, class_name = entry.rsplit(":", 1)
        module = importlib.import_module(module_name)
        class_type = getattr(module, class_name)
        agent = class_type(self, id, name)
        return agent

    def _init_ctrl(self):
        self.nu = self.model.nu
        self.nq = self.model.nq
        self.nv = self.model.nv

        self.gym.opt.iterations = 150
        self.gym.opt.noslip_tolerance = 50
        self.gym.opt.ccd_iterations = 100
        self.gym.opt.sdf_iterations = 50
        self.gym.set_opt_config()

        self.ctrl = np.zeros(self.nu)
        self.mj_forward() 

    def _set_obs_space(self):
        self.observation_space = self.generate_observation_space(self._get_obs().copy())

    def _set_action_space(self):
        env_action_range = np.concatenate([agent.action_range for agent in self._agents.values()], axis=0)
        self.env_action_range_min = env_action_range[:, 0]
        self.env_action_range_max = env_action_range[:, 1]
        # print("env action range: ", action_range)
        scaled_action_range = np.ones(env_action_range.shape, dtype=np.float32)
        self.action_space = self.generate_action_space(scaled_action_range)

    def get_env_version(self):
        return DualArmEnv.ENV_VERSION

    @property
    def run_mode(self) -> RunMode:
        return self._run_mode
    
    @property
    def ctrl_device(self) -> ControlDevice:  
        return self._ctrl_device
    
    @property
    def control_freq(self) -> int:
        return self._control_freq
    
    @property
    def task_status(self) -> TaskStatus:
        return self._task_status
    
    @property
    def action_type(self) -> ActionType:
        return self._action_type
    
    @property
    def joystick(self):
        if self._ctrl_device == ControlDevice.VR:
            return self._joystick
    
    def set_task_status(self, status):
        if status == TaskStatus.SUCCESS:
            print("Task success!")
        elif status == TaskStatus.FAILURE:
            print("Task failure!")
        elif status == TaskStatus.BEGIN:
            print("Start to record task....... Press left hand grip if task failed, press right hand grip if task success.")            
        self._task_status = status
    
    def check_success(self):
        """
        Check if the task condition(s) is reached. Should return a dictionary
        { str: bool } with at least a "task" key for the overall task success,
        and additional optional keys corresponding to other task criteria.
        """        
        success = self._is_success()
        return {"task": success}
    
    def render_callback(self, mode='human') -> None:
        if mode == "human":
            self.render()
        else:
            raise ValueError("Invalid render mode")

    def _set_init_state(self) -> None:
        # print("Set initial state")
        self._task_status = TaskStatus.NOT_STARTED
        [agent.set_joint_neutral() for agent in self._agents.values()]

        self.ctrl = np.zeros(self.nu)
        for agent in self._agents.values():
            agent.set_init_ctrl()

        self.set_ctrl(self.ctrl)

        self.mj_forward()

    def _is_success(self) -> bool:
        return self._task_status == TaskStatus.SUCCESS
    
    def _is_truncated(self) -> bool:
        return self._task_status == TaskStatus.FAILURE

    def step(self, action) -> tuple:
        if self._run_mode == RunMode.TELEOPERATION:
            ctrl, noscaled_action = self._teleoperation_action()
        elif self._run_mode == RunMode.POLICY_NORMALIZED:
            noscaled_action = self.denormalize_action(action, self.env_action_range_min, self.env_action_range_max)
            ctrl, noscaled_action = self._playback_action(noscaled_action)
        else:
            raise ValueError("Invalid run mode : ", self._run_mode)
        
        # print("runmode: ", self._run_mode, "no_scaled_action: ", noscaled_action, "scaled_action: ", scaled_action, "ctrl: ", ctrl)
        
        
        if self._run_mode == RunMode.TELEOPERATION:
            [agent.update_force_feedback() for agent in self._agents.values()]

        scaled_action = self.normalize_action(noscaled_action, self.env_action_range_min, self.env_action_range_max)

        # step the simulation with original action space
        self.do_simulation(ctrl, self.frame_skip)

        obs = self._get_obs().copy()

        info = {"state": self.get_state(),
                "action": scaled_action,
                "object": self.objects,  # 提取第一个对象的位置
                "goal": self.goals,
                "task_status": self._task_status,
                "language_instruction": self._task.get_language_instruction(),
                "time_step": self.data.time}
        terminated = self._is_success()
        truncated = self._is_truncated()
        reward = self._compute_reward(info)
        return obs, reward, terminated, truncated, info

    def _split_agent_action(self, action) -> dict:
        """
        Split the action into agent actions.
        """
        start = 0
        end = 0
        agent_action = {}
        for agent in self._agents.values():
            end += agent.action_range.shape[0]
            agent_action[agent.name] = action[start:end].copy()
            start = end
            # print(agent.name, "action: ", agent_action[agent.name])
        
        return agent_action

    # def _fill_arm_joint_pos(self, action) -> np.ndarray:
    #     agent_action = self._split_agent_action(action)
    #     return np.concatenate([agent.fill_arm_joint_pos(agent_action[agent.name]) for agent in self._agents.values()], axis=0, dtype=np.float32).flatten()

    # def _fill_arm_ctrl(self, action) -> np.ndarray:
    #     agent_action = self._split_agent_action(action)
    #     return np.concatenate([agent.fill_arm_ctrl(agent_action[agent.name]) for agent in self._agents.values()], axis=0, dtype=np.float32).flatten()


    def get_state(self) -> dict:
        state = {
            "time": self.data.time,
            "qpos": self.data.qpos.copy(),
            "qvel": self.data.qvel.copy(),
            "qacc": self.data.qacc.copy(),
            "ctrl": self.ctrl.copy(),
        }
        return state

    def _teleoperation_action(self) -> tuple:
        agent_action = []
        for agent in self._agents.values():
            agent_action.append(agent.on_teleoperation_action())

        return self.ctrl.copy(), np.concatenate(agent_action).flatten()


    def _playback_action(self, action) -> tuple:
        assert(len(action) == self.action_space.shape[0])
        
        # 将动作分配给每个agent
        agent_action = self._split_agent_action(action)
        new_agent_action = []
        for agent in self._agents.values():
            new_agent_action.append(agent.on_playback_action(agent_action[agent.name]))

        return self.ctrl.copy(), np.concatenate(new_agent_action).flatten()


    def _get_obs(self) -> dict:
        if len(self._agents) == 1:
            # Use original observation if only one agent
            return self._agents[self._agent_names[0]].get_obs()

        # 将所有的agent obs 合并到一起，其中每个agent obs key 加上前缀 agent_name，确保不重复
        # 注意：这里需要兼容 gymnasium 的 obs dict 范式，因此不引入多级字典
        # 同理多agent的action采用拼接np.array方式，不采用字典分隔
        obs = {}
        for agent in self._agents.values():
            agent_obs = agent.get_obs()
            for key in agent_obs.keys():
                agent_key = f"{agent.name}_{key}"
                if agent_key in obs:
                    raise ValueError(f"Duplicate observation key: {agent_key}")
                obs[agent_key] = agent_obs[key]
        return obs

    def init_agents(self):
        for id, agent_name in enumerate(self._agent_names):
            self._agents[agent_name].init_agent(id)



    def _debug_list_loaded_objects(self):
        all_keys = list(self.model._joint_dict.keys())

        print("=== ALL JOINT KEYS IN MODEL ===")
        for k in all_keys:
            print("   ", k)
        print("================================")

        print("[Debug] before correction:", self._task.object_joints)
        corrected = []
        for short_jn in self._task.object_joints:
            sn_tokens = short_jn.lower().split("_")
            matches = []
            for full in all_keys:
                fn_tokens = full.lower().split("_")
                # 如果 full 的末尾几个 token 刚好和 short_jn token 一致，就算匹配
                if fn_tokens[-len(sn_tokens):] == sn_tokens:
                    matches.append(full)
            if not matches:
                print(f"[Debug] joint '{short_jn}' not found → SKIP")
                continue
            full_jn = matches[0]
            
            #print(f"[Loaded OBJ JOINT] {short_jn:25s} → {full_jn}")
        self._task.object_joints = full_jn
        #print("[Debug] after correction:", self._task.object_joints)
    
    def safe_get_task(self, env):
        while True:
            # 1) 生成一次 task（包括随机摆放）
            self._task.get_task(env)
    
            objs = self._task.randomized_object_positions
            goal_body = self._task.goal_bodys[0]
    
            # 2) 拿它的轴对齐包围盒
            bbox = self.get_goal_bounding_box(goal_body)
            min_xy = bbox['min'][:2]
            max_xy = bbox['max'][:2]
    
            bad = False
            for joint_name, qpos in objs.items():
                obj_xy = qpos[:2]
                if (min_xy <= obj_xy).all() and (obj_xy <= max_xy).all():
                    bad = True
                    break
                
            if not bad:
                return  # 成功退出
    
            # 否则继续尝试
    

    def reset_teleoperation(self) -> tuple[dict, dict]:
        if self._config.get("random_actor", False):
            self._teleop_counter += 1
            if self._teleop_counter == 1 or (self._teleop_counter - 1) % 20 == 0:
                # 随机挑 3-5 个 prefab 的 short name（如 "salt","jar_01"……）
                full      = self._config["actors"]
                spawn     = self._config["actors_spawnable"]
                total     = len(spawn)
                n_select  = random.randint(3, 5)               # 比如想抽 3~5 个
                idxs      = random.sample(range(total), k=n_select)
                # 根据索引分别取 actor_name 与 spawn_name
                short_names = [full[i]  for i in idxs]
                # 只改 object_bodys/sites/joints 三项，保持 actors 原样
                self._config["object_bodys"]  = list(short_names)
                self._config["object_sites"]  = [f"{n}site"   for n in short_names]
                self._config["object_joints"] = [f"{n}_joint" for n in short_names]


        self._set_init_state()
        for ag in self._agents.values():
            ag.on_reset_model()

        self.safe_get_task(self)
        instr = self._task.get_language_instruction()
        m = re.match(r'level:\s*(\S+)\s+object:\s*(\S+)\s+to\s+goal:\s*(\S+)', instr)
        if m:
            level, obj, goal = m.groups()
            print(
                f"{Fore.WHITE}level: {level}{Style.RESET_ALL}  "
                f"object: {Fore.CYAN}{Style.BRIGHT}{obj}{Style.RESET_ALL}  to  "
                f"goal:   {Fore.MAGENTA}{Style.BRIGHT}{goal}{Style.RESET_ALL}"
            )
        else:
            # 万一格式不符，回退到无色输出
            print(instr)

        self.update_objects_goals(self._task.randomized_object_positions, self._task.randomized_goal_positions)
        self.mj_forward()
        obs = self._get_obs().copy()
        return obs, {"objects": self.objects, "goals": self.goals}
    
    def reset_normalized(self) -> tuple[dict, dict]:
        self._set_init_state()
        for ag in self._agents.values():
            ag.on_reset_model()
        self.mj_forward()

        obs = self._get_obs().copy()
        return obs, {
            "objects": getattr(self, "objects", None),
            "goals":   getattr(self, "goals",   None),
        }
    
    def reset_model(self) -> tuple[dict, dict]:
        if self._run_mode == RunMode.TELEOPERATION:
            return self.reset_teleoperation()
        elif self._run_mode == RunMode.POLICY_NORMALIZED:
            return self.reset_normalized()
        else:
            raise ValueError(f"Invalid run mode: {self._run_mode}")
    
    def update_objects_goals(self, object_positions, goal_positions):
        # objects structured array
        obj_dtype = np.dtype([
            ("joint_name",  "U100"),
            ("position",    "f4", 3),
            ("orientation", "f4", 4),
        ])
        self.objects = np.array(
            [(jn, pos[:3].tolist(), pos[3:].tolist())
             for jn, pos in object_positions.items()],
            dtype=obj_dtype,
        )

        # goals structured array
        goal_dtype = np.dtype([
            ("joint_name",  "U100"),
            ("position",    "f4", 3),
            ("orientation", "f4", 4),
            ("min",         "f4", 3),
            ("max",         "f4", 3),
            ("size",        "f4", 3),
        ])
        entries, _ = self.process_goals(goal_positions)
        self.goals = np.array(
            [
                (e["joint_name"], e["position"], e["orientation"],
                 e["min"], e["max"], e["size"])
                for e in entries
            ],
            dtype=goal_dtype,
        )


    def process_goals(self, goal_positions):
        """
        处理目标（goals）的信息，返回目标的bounding box（最大最小坐标）。
        :param goal_positions: 目标位置字典
        :return: 目标信息的条目，目标位置数组，和bounding box数据
        """
        goal_entries = []
        goal_positions_list = []
        goal_bounding_boxes = {}  # 用于存储目标的bounding box信息

        for goal_joint_name, qpos in goal_positions.items():
            # 获取目标的尺寸
            goal_name = goal_joint_name.replace("_joint", "")
            info = self.get_goal_bounding_box(goal_name)

            # 如果没有尺寸信息，跳过目标
            if not info:
                print(f"Error: No geometry size information found for goal {goal_name}")
                continue

            mn = np.array(info["min"]).flatten()
            mx = np.array(info["max"]).flatten()
            sz = mx - mn


            # 添加目标位置信息
            goal_entries.append({
                "joint_name":  goal_name,
                "position":    qpos[:3].tolist(),
                "orientation": qpos[3:].tolist(),
                "min":         mn.tolist(),
                "max":         mx.tolist(),
                "size":        sz.tolist()
            })

            goal_positions_list.append(qpos[:3])  # 仅记录目标位置

        goal_positions_array = np.array(goal_positions_list)

        # 返回目标数据及bounding box信息
        return goal_entries, goal_positions_array


    def replace_objects(self, objects_data):
        """
        将 demo 里记录的 objects_data 写回到仿真。
        objects_data 可能是：
          1) 结构化 numpy array：dtype=[('joint_name',U100),('position',f4,3),('orientation',f4,4)]
          2) 扁平浮点 ndarray：长度 = num_objects * 7，或 shape=(num_objects,7)
        """
        qpos_dict = {}

        arr = objects_data
        # —— 情况 A：结构化数组（走原逻辑） ——
        if isinstance(arr, np.ndarray) and arr.dtype.fields is not None:
            # arr.shape = (num_objects,)
            for entry in arr:
                name = entry['joint_name']
                pos  = entry['position']
                quat = entry['orientation']
                qpos_dict[name] = np.concatenate([pos, quat], axis=0)

        else:
            # —— 情况 B：纯数值数组 ——
            flat = np.asarray(arr, dtype=np.float32)
            # 如果是一维 (num_objects*7,)
            if flat.ndim == 1:
                flat = flat.reshape(-1, 7)
            # 如果是二维 (timesteps, num_objects*7)，取首帧
            if flat.ndim == 2 and flat.shape[0] > 1:
                flat = flat[0].reshape(-1, 7)

            # 名字列表：从上一次 reset_model 里保存的 self.objects 拿 joint_name
            # （确保在遥操作模式里执行过一次 reset_model，使 self.objects 存在）
            names = [ent['joint_name'] for ent in self.objects]

            for idx, row in enumerate(flat):
                name = names[idx]
                pos  = row[0:3]
                quat = row[3:7]
                qpos_dict[name] = np.concatenate([pos, quat], axis=0)

        self.set_joint_qpos(qpos_dict)
        # 推进仿真
        self.mj_forward()

    def get_observation(self, obs=None):
        if obs is not None:
            return obs
        else:
            return self._get_obs().copy()

    def replace_goals(self, goals_data):
        """
        将 demo 里记录的 goals 写回环境，仅做数据格式转换。

        goals_data 可能是：
          1) 结构化 numpy array（dtype 包含 joint_name, position, orientation, min, max, size）
          2) 纯浮点 ndarray：长度 = num_goals * 16，或 shape=(num_goals,16)
             对应字段顺序 [pos(3), orient(4), min(3), max(3), size(3)]
        """
        arr = goals_data

        # 1) 如果已经是结构化数组，直接 copy 给 self.goals
        if isinstance(arr, np.ndarray) and arr.dtype.fields is not None:
            self.goals = arr.copy()
            return

        # 2) 否则把它变为 (num_goals, 16) 的纯数值数组
        flat = np.asarray(arr, dtype=np.float32)
        if flat.ndim == 1:
            flat = flat.reshape(-1, 16)
        elif flat.ndim == 2 and flat.shape[0] > 1:
            # 如果是时序数据，取第一帧
            flat = flat[0].reshape(-1, 16)

        # joint_name 列表从旧的 self.goals 拿，如果第一次用请先跑一次 reset_model() 初始化它
        names = [entry['joint_name'] for entry in self.goals]

        # 3) 重建结构化数组
        goal_dtype = np.dtype([
            ('joint_name',  'U100'),
            ('position',    'f4', (3,)),
            ('orientation', 'f4', (4,)),
            ('min',         'f4', (3,)),
            ('max',         'f4', (3,)),
            ('size',        'f4', (3,))
        ])
        entries = []
        for idx, row in enumerate(flat):
            name = names[idx]
            pos  = row[ 0:3].tolist()
            quat = row[ 3:7].tolist()
            mn   = row[ 7:10].tolist()
            mx   = row[10:13].tolist()
            sz   = row[13:16].tolist()
            entries.append((name, pos, quat, mn, mx, sz))

        self.goals = np.array(entries, dtype=goal_dtype)



    def _print_reward(self, message : str, reward : Optional[float] = 0, coeff : Optional[float] = 1) -> None:
        if self._reward_printer is not None and self._reward_type == RewardType.DENSE:
            self._reward_printer.print_reward(message, reward, coeff)
        
    def _compute_reward_obj_goal_distance(self) -> float:
        tracking_sigma = 0.025  # 奖励的衰减因子
        
        obj_xpos = self._obs["object"][:3]
        goal_xpos = self._obs["goal"][:3]
        distance_squared = np.sum((obj_xpos - goal_xpos)**2)
        distance_squared = np.clip(distance_squared, 0.01, distance_squared)   # 当距离足够近的时候，避免从错误的方向靠近
        
        # 计算指数衰减奖励
        reward = np.exp(-distance_squared / tracking_sigma)
        return reward
    
    def _compute_reward_obj_grasp_distance(self) -> float:
        tracking_sigma = 0.025
        
        obj_xpos = self._obs["object"][:3]
        ee_xpos = self._obs["ee_pos"]
        distance_squared = np.sum((obj_xpos - ee_xpos)**2)
        
        # 计算指数衰减奖励
        reward = np.exp(-distance_squared / tracking_sigma)
        return reward
    
    def _compute_reward_success(self) -> float:
        return 1 if self._is_success() else 0

    def _setup_reward_functions(self, reward_type : RewardType) -> None:
        if reward_type == RewardType.SPARSE:
            self._reward_functions = [
                {"function": self._compute_reward_success, "coeff": 1.0}
            ]
        elif reward_type == RewardType.DENSE:
            self._reward_functions = [
                {"function": self._compute_reward_obj_goal_distance, "coeff": 0.1},
                {"function": self._compute_reward_obj_grasp_distance, "coeff": 0.1},
                {"function": self._compute_reward_success, "coeff": 1.0},
            ]
        else:
            raise ValueError("Invalid reward type: ", reward_type)
        
    def _compute_reward(self, info) -> float:
        total_reward = 0.0

        for reward_function in self._reward_functions:
            if reward_function["coeff"] == 0:
                continue
            else:    
                reward = reward_function["function"]() * reward_function["coeff"]
                total_reward += reward
                self._print_reward(reward_function["function"].__name__, reward, reward_function["coeff"])

        self._print_reward("Total reward: ", total_reward)
        return total_reward
        


    def close(self):
        [agent.on_close() for agent in self._agents.values()]


    # def set_goal_mocap(self, position, orientation) -> None:
    #     mocap_pos_and_quat_dict = {"goal_goal": {'pos': position, 'quat': orientation}}
    #     self.set_mocap_pos_and_quat(mocap_pos_and_quat_dict)


        # print("set init joint state: " , arm_joint_qpos_list)
        # assign value to finger joints
        # gripper_joint_qpos_list = {}
        # for name, value in zip(self._gripper_joint_names, self._neutral_joint_values[7:9]):
        #     gripper_joint_qpos_list[name] = np.array([value])
        # self.set_joint_qpos(gripper_joint_qpos_list)

    def _sample_goal(self) -> np.ndarray:
        # 训练reach时，任务是移动抓夹，goal以抓夹为原点采样
        goal = np.array([0.0, 0.0, 0.0], dtype=np.float32)
        return goal


    # def get_ee_xform(self) -> np.ndarray:
    #     pos_dict = self.query_site_pos_and_mat([self.site("ee_center_site", id)])
    #     xpos = pos_dict[self.site("ee_center_site", id)]['xpos'].copy()
    #     xmat = pos_dict[self.site("ee_center_site", id)]['xmat'].copy().reshape(3, 3)
    #     return xpos, xmat


    def get_observation(self, obs=None):
        if obs is not None:
            return obs
        else:
            return self._get_obs().copy()

    def action_use_motor(self):
        if self._action_type in [ActionType.END_EFFECTOR_OSC, ActionType.JOINT_MOTOR]:
            # OSC控制器和关节电机控制需要使用电机
            return True
        elif self._action_type in [ActionType.JOINT_POS, ActionType.END_EFFECTOR_IK]:
            # 关节位置控制和逆运动学控制不需要使用电机
            return False
        else:
            raise ValueError("Invalid action type: ", self._action_type)

    def disable_actuators(self, actuator_names, trnid):
        for actuator_name in actuator_names:
            actuator_id = self.model.actuator_name2id(actuator_name)
            self.set_actuator_trnid(actuator_id, trnid)


## --------------------------------            
## Agent Class
## --------------------------------            
class AgentBase:
    def __init__(self, env: DualArmEnv, id: int, name: str) -> None:
        self._id = id
        self._name = name
        self._env = env
        self._action_range = np.zeros(0, dtype=np.float32)

    @property
    def id(self) -> int:
        return self._id
    
    @property
    def name(self) -> str:
        return self._name

    @property
    def action_range(self) -> np.ndarray:
        return self._action_range

    def init_agent(self, id: int) -> None:
        raise NotImplementedError("This method should be overridden by subclasses")

    def set_joint_neutral(self) -> None:
        raise NotImplementedError("This method should be overridden by subclasses")

    def update_force_feedback(self) -> None:
        raise NotImplementedError("This method should be overridden by subclasses")

    def fill_arm_joint_pos(self, action: np.ndarray) -> np.ndarray:
        raise NotImplementedError("This method should be overridden by subclasses")

    def fill_arm_ctrl(self, action: np.ndarray) -> np.ndarray:
        raise NotImplementedError("This method should be overridden by subclasses")

    def on_teleoperation_action(self) -> np.ndarray:
        raise NotImplementedError("This method should be overridden by subclasses")

    def on_playback_action(self, action: np.ndarray) -> np.ndarray:
        raise NotImplementedError("This method should be overridden by subclasses")

    def get_obs(self) -> dict:
        raise NotImplementedError("This method should be overridden by subclasses")

    def on_reset_model(self) -> None:
        raise NotImplementedError("This method should be overridden by subclasses")

    def set_init_ctrl(self) -> None:
        raise NotImplementedError("This method should be overridden by subclasses")

    def on_close(self) -> None:
        pass
    
<|MERGE_RESOLUTION|>--- conflicted
+++ resolved
@@ -1,832 +1,827 @@
-import random
-import re
-import time
-from colorama import Fore, Style
-import numpy as np
-<<<<<<< HEAD
-from orca_gym.adapters.robomimic.robomimic_env import RobomimicEnv
-=======
-
-from orca_gym.robomimic.robomimic_env import RobomimicEnv
->>>>>>> 3c2ba8c5
-from typing import Optional
-from orca_gym.devices.pico_joytsick import PicoJoystick
-from orca_gym.environment.orca_gym_env import RewardType
-from orca_gym.utils.reward_printer import RewardPrinter
-from orca_gym.task.pick_place_task import PickPlaceTask, TaskStatus
-import importlib
-
-class RunMode:
-    """
-    Enum class for control type
-    Teleoperation: control the robot with a teleoperation device. Ignore the action passed to the step function.
-    Policy normalized: control the robot with a policy. Use the normalized action passed to the step function.
-    Policy raw: control the robot with a policy. Use the raw action passed to the step function.
-    """
-    TELEOPERATION = "teleoperation"
-    POLICY_NORMALIZED = "policy_normalized"
-    POLICY_RAW = "policy_raw"
-
-class ControlDevice:
-    """
-    Enum class for control
-    """
-    VR = "vr"
-
-class ActionType:
-    """
-    Enum class for action type
-    """
-    END_EFFECTOR_OSC = "end_effector_osc"
-    END_EFFECTOR_IK = "end_effector_ik"
-    JOINT_MOTOR = "joint_motor"
-    JOINT_POS = "joint_pos"
-
-
-
-robot_entries = {
-    "openloong_hand_fix_base": "envs.manipulation.robots.openloong_hand_fix_base:OpenLoongHandFixBase",
-    "openloong_gripper_2f85_fix_base": "envs.manipulation.robots.openloong_gripper_fix_base:OpenLoongGripperFixBase",
-    "openloong_gripper_2f85_mobile_base": "envs.manipulation.robots.openloong_gripper_mobile_base:OpenLoongGripperMobileBase",
-}
-
-def get_robot_entry(name: str):
-    for robot_name, entry in robot_entries.items():
-        if name.startswith(robot_name):
-            return entry
-        
-    raise ValueError(f"Robot entry for {name} not found in robot_entries.")
-
-class DualArmEnv(RobomimicEnv):
-    """
-    OpenLoong Humandroid environment for manipulation tasks.
-    
-    Task types: 
-    - pick_and_place: pick the object and place it to a box
-    
-    Control types: 
-    - Teleoperation: control the robot with a teleoperation device. Ignore the action passed to the step function.
-    - Policy Normalized: control the robot with a policy. Use the normalized action passed to the step function.
-    - Policy Raw: control the robot with a policy. Use the raw action passed to the step function.
-    """
-    ENV_VERSION = "1.0.0"
-
-    def __init__(
-        self,
-        frame_skip: int,        
-        reward_type: str,
-        orcagym_addr: str,
-        agent_names: list,
-        pico_ports: list,
-        time_step: float,
-        run_mode: RunMode,
-        action_type: ActionType,
-        ctrl_device: ControlDevice,
-        control_freq: int,
-        sample_range: float,
-        task_config_dict: dict,
-        **kwargs,
-    ):
-
-        self._run_mode = run_mode
-        self._action_type = action_type
-
-
-        self._ctrl_device = ctrl_device
-        self._control_freq = control_freq
-
-        if self._ctrl_device == ControlDevice.VR and run_mode == RunMode.TELEOPERATION:
-            self._joystick = {}
-            pico_joystick = []
-            for i in range(len(pico_ports)):
-                pico_joystick.append(PicoJoystick(int(pico_ports[i])))
-            for i in range(len(agent_names)):
-                # 当agent数量大于pico数量时，使用最后一个pico
-                self._joystick[agent_names[i]] = pico_joystick[min(i, len(pico_joystick) - 1)]
-        
-        self._sample_range = sample_range
-        self._reward_type = reward_type
-        self._setup_reward_functions(reward_type)
-
-        self._reward_printer = RewardPrinter()
-        self._config = task_config_dict
-        self._config['grpc_addr'] = orcagym_addr
-        self._task = PickPlaceTask(self._config)
-        self._task.register_init_env_callback(self.init_env)
-        kwargs["task"] = self._task
-        self._teleop_counter = 0
-        self._got_task = False
-        super().__init__(
-            frame_skip = frame_skip,
-            orcagym_addr = orcagym_addr,
-            agent_names = agent_names,
-            time_step = time_step,            
-            **kwargs,
-        )
-
-
-        # Three auxiliary variables to understand the component of the xml document but will not be used
-        # number of actuators/controls: 7 arm joints and 2 gripper joints
-        self.nu = self.model.nu
-        # 16 generalized coordinates: 9 (arm + gripper) + 7 (object free joint: 3 position and 4 quaternion coordinates)
-        self.nq = self.model.nq
-        # 9 arm joints and 6 free joints
-        self.nv = self.model.nv
-
-        self.gym.opt.iterations = 150
-        self.gym.opt.noslip_tolerance = 50
-        self.gym.opt.ccd_iterations = 100
-        self.gym.opt.sdf_iterations = 50
-        self.gym.set_opt_config()
-
-        self.ctrl = np.zeros(self.nu)
-        self.mj_forward()   # Do this before initializing the controller, joints, sites, bodies, to avoid NaN error.
-
-        self._agents : dict[str, AgentBase] = {}
-        for id, agent_name in enumerate(self._agent_names):
-            self._agents[agent_name] = self.create_agent(id, agent_name)
-        
-        assert len(self._agents) > 0, "At least one agent should be created."
-        self._set_init_state()
-        
-        # Run generate_observation_space after initialization to ensure that the observation object's name is defined.
-        self._set_obs_space()
-        self._set_action_space()
-
-
-    def init_env(self):
-        self.model, self.data = self.initialize_simulation()
-        self._init_ctrl()
-        self.init_agents()
-
-    def create_agent(self, id, name):
-        entry = get_robot_entry(name)
-        module_name, class_name = entry.rsplit(":", 1)
-        module = importlib.import_module(module_name)
-        class_type = getattr(module, class_name)
-        agent = class_type(self, id, name)
-        return agent
-
-    def _init_ctrl(self):
-        self.nu = self.model.nu
-        self.nq = self.model.nq
-        self.nv = self.model.nv
-
-        self.gym.opt.iterations = 150
-        self.gym.opt.noslip_tolerance = 50
-        self.gym.opt.ccd_iterations = 100
-        self.gym.opt.sdf_iterations = 50
-        self.gym.set_opt_config()
-
-        self.ctrl = np.zeros(self.nu)
-        self.mj_forward() 
-
-    def _set_obs_space(self):
-        self.observation_space = self.generate_observation_space(self._get_obs().copy())
-
-    def _set_action_space(self):
-        env_action_range = np.concatenate([agent.action_range for agent in self._agents.values()], axis=0)
-        self.env_action_range_min = env_action_range[:, 0]
-        self.env_action_range_max = env_action_range[:, 1]
-        # print("env action range: ", action_range)
-        scaled_action_range = np.ones(env_action_range.shape, dtype=np.float32)
-        self.action_space = self.generate_action_space(scaled_action_range)
-
-    def get_env_version(self):
-        return DualArmEnv.ENV_VERSION
-
-    @property
-    def run_mode(self) -> RunMode:
-        return self._run_mode
-    
-    @property
-    def ctrl_device(self) -> ControlDevice:  
-        return self._ctrl_device
-    
-    @property
-    def control_freq(self) -> int:
-        return self._control_freq
-    
-    @property
-    def task_status(self) -> TaskStatus:
-        return self._task_status
-    
-    @property
-    def action_type(self) -> ActionType:
-        return self._action_type
-    
-    @property
-    def joystick(self):
-        if self._ctrl_device == ControlDevice.VR:
-            return self._joystick
-    
-    def set_task_status(self, status):
-        if status == TaskStatus.SUCCESS:
-            print("Task success!")
-        elif status == TaskStatus.FAILURE:
-            print("Task failure!")
-        elif status == TaskStatus.BEGIN:
-            print("Start to record task....... Press left hand grip if task failed, press right hand grip if task success.")            
-        self._task_status = status
-    
-    def check_success(self):
-        """
-        Check if the task condition(s) is reached. Should return a dictionary
-        { str: bool } with at least a "task" key for the overall task success,
-        and additional optional keys corresponding to other task criteria.
-        """        
-        success = self._is_success()
-        return {"task": success}
-    
-    def render_callback(self, mode='human') -> None:
-        if mode == "human":
-            self.render()
-        else:
-            raise ValueError("Invalid render mode")
-
-    def _set_init_state(self) -> None:
-        # print("Set initial state")
-        self._task_status = TaskStatus.NOT_STARTED
-        [agent.set_joint_neutral() for agent in self._agents.values()]
-
-        self.ctrl = np.zeros(self.nu)
-        for agent in self._agents.values():
-            agent.set_init_ctrl()
-
-        self.set_ctrl(self.ctrl)
-
-        self.mj_forward()
-
-    def _is_success(self) -> bool:
-        return self._task_status == TaskStatus.SUCCESS
-    
-    def _is_truncated(self) -> bool:
-        return self._task_status == TaskStatus.FAILURE
-
-    def step(self, action) -> tuple:
-        if self._run_mode == RunMode.TELEOPERATION:
-            ctrl, noscaled_action = self._teleoperation_action()
-        elif self._run_mode == RunMode.POLICY_NORMALIZED:
-            noscaled_action = self.denormalize_action(action, self.env_action_range_min, self.env_action_range_max)
-            ctrl, noscaled_action = self._playback_action(noscaled_action)
-        else:
-            raise ValueError("Invalid run mode : ", self._run_mode)
-        
-        # print("runmode: ", self._run_mode, "no_scaled_action: ", noscaled_action, "scaled_action: ", scaled_action, "ctrl: ", ctrl)
-        
-        
-        if self._run_mode == RunMode.TELEOPERATION:
-            [agent.update_force_feedback() for agent in self._agents.values()]
-
-        scaled_action = self.normalize_action(noscaled_action, self.env_action_range_min, self.env_action_range_max)
-
-        # step the simulation with original action space
-        self.do_simulation(ctrl, self.frame_skip)
-
-        obs = self._get_obs().copy()
-
-        info = {"state": self.get_state(),
-                "action": scaled_action,
-                "object": self.objects,  # 提取第一个对象的位置
-                "goal": self.goals,
-                "task_status": self._task_status,
-                "language_instruction": self._task.get_language_instruction(),
-                "time_step": self.data.time}
-        terminated = self._is_success()
-        truncated = self._is_truncated()
-        reward = self._compute_reward(info)
-        return obs, reward, terminated, truncated, info
-
-    def _split_agent_action(self, action) -> dict:
-        """
-        Split the action into agent actions.
-        """
-        start = 0
-        end = 0
-        agent_action = {}
-        for agent in self._agents.values():
-            end += agent.action_range.shape[0]
-            agent_action[agent.name] = action[start:end].copy()
-            start = end
-            # print(agent.name, "action: ", agent_action[agent.name])
-        
-        return agent_action
-
-    # def _fill_arm_joint_pos(self, action) -> np.ndarray:
-    #     agent_action = self._split_agent_action(action)
-    #     return np.concatenate([agent.fill_arm_joint_pos(agent_action[agent.name]) for agent in self._agents.values()], axis=0, dtype=np.float32).flatten()
-
-    # def _fill_arm_ctrl(self, action) -> np.ndarray:
-    #     agent_action = self._split_agent_action(action)
-    #     return np.concatenate([agent.fill_arm_ctrl(agent_action[agent.name]) for agent in self._agents.values()], axis=0, dtype=np.float32).flatten()
-
-
-    def get_state(self) -> dict:
-        state = {
-            "time": self.data.time,
-            "qpos": self.data.qpos.copy(),
-            "qvel": self.data.qvel.copy(),
-            "qacc": self.data.qacc.copy(),
-            "ctrl": self.ctrl.copy(),
-        }
-        return state
-
-    def _teleoperation_action(self) -> tuple:
-        agent_action = []
-        for agent in self._agents.values():
-            agent_action.append(agent.on_teleoperation_action())
-
-        return self.ctrl.copy(), np.concatenate(agent_action).flatten()
-
-
-    def _playback_action(self, action) -> tuple:
-        assert(len(action) == self.action_space.shape[0])
-        
-        # 将动作分配给每个agent
-        agent_action = self._split_agent_action(action)
-        new_agent_action = []
-        for agent in self._agents.values():
-            new_agent_action.append(agent.on_playback_action(agent_action[agent.name]))
-
-        return self.ctrl.copy(), np.concatenate(new_agent_action).flatten()
-
-
-    def _get_obs(self) -> dict:
-        if len(self._agents) == 1:
-            # Use original observation if only one agent
-            return self._agents[self._agent_names[0]].get_obs()
-
-        # 将所有的agent obs 合并到一起，其中每个agent obs key 加上前缀 agent_name，确保不重复
-        # 注意：这里需要兼容 gymnasium 的 obs dict 范式，因此不引入多级字典
-        # 同理多agent的action采用拼接np.array方式，不采用字典分隔
-        obs = {}
-        for agent in self._agents.values():
-            agent_obs = agent.get_obs()
-            for key in agent_obs.keys():
-                agent_key = f"{agent.name}_{key}"
-                if agent_key in obs:
-                    raise ValueError(f"Duplicate observation key: {agent_key}")
-                obs[agent_key] = agent_obs[key]
-        return obs
-
-    def init_agents(self):
-        for id, agent_name in enumerate(self._agent_names):
-            self._agents[agent_name].init_agent(id)
-
-
-
-    def _debug_list_loaded_objects(self):
-        all_keys = list(self.model._joint_dict.keys())
-
-        print("=== ALL JOINT KEYS IN MODEL ===")
-        for k in all_keys:
-            print("   ", k)
-        print("================================")
-
-        print("[Debug] before correction:", self._task.object_joints)
-        corrected = []
-        for short_jn in self._task.object_joints:
-            sn_tokens = short_jn.lower().split("_")
-            matches = []
-            for full in all_keys:
-                fn_tokens = full.lower().split("_")
-                # 如果 full 的末尾几个 token 刚好和 short_jn token 一致，就算匹配
-                if fn_tokens[-len(sn_tokens):] == sn_tokens:
-                    matches.append(full)
-            if not matches:
-                print(f"[Debug] joint '{short_jn}' not found → SKIP")
-                continue
-            full_jn = matches[0]
-            
-            #print(f"[Loaded OBJ JOINT] {short_jn:25s} → {full_jn}")
-        self._task.object_joints = full_jn
-        #print("[Debug] after correction:", self._task.object_joints)
-    
-    def safe_get_task(self, env):
-        while True:
-            # 1) 生成一次 task（包括随机摆放）
-            self._task.get_task(env)
-    
-            objs = self._task.randomized_object_positions
-            goal_body = self._task.goal_bodys[0]
-    
-            # 2) 拿它的轴对齐包围盒
-            bbox = self.get_goal_bounding_box(goal_body)
-            min_xy = bbox['min'][:2]
-            max_xy = bbox['max'][:2]
-    
-            bad = False
-            for joint_name, qpos in objs.items():
-                obj_xy = qpos[:2]
-                if (min_xy <= obj_xy).all() and (obj_xy <= max_xy).all():
-                    bad = True
-                    break
-                
-            if not bad:
-                return  # 成功退出
-    
-            # 否则继续尝试
-    
-
-    def reset_teleoperation(self) -> tuple[dict, dict]:
-        if self._config.get("random_actor", False):
-            self._teleop_counter += 1
-            if self._teleop_counter == 1 or (self._teleop_counter - 1) % 20 == 0:
-                # 随机挑 3-5 个 prefab 的 short name（如 "salt","jar_01"……）
-                full      = self._config["actors"]
-                spawn     = self._config["actors_spawnable"]
-                total     = len(spawn)
-                n_select  = random.randint(3, 5)               # 比如想抽 3~5 个
-                idxs      = random.sample(range(total), k=n_select)
-                # 根据索引分别取 actor_name 与 spawn_name
-                short_names = [full[i]  for i in idxs]
-                # 只改 object_bodys/sites/joints 三项，保持 actors 原样
-                self._config["object_bodys"]  = list(short_names)
-                self._config["object_sites"]  = [f"{n}site"   for n in short_names]
-                self._config["object_joints"] = [f"{n}_joint" for n in short_names]
-
-
-        self._set_init_state()
-        for ag in self._agents.values():
-            ag.on_reset_model()
-
-        self.safe_get_task(self)
-        instr = self._task.get_language_instruction()
-        m = re.match(r'level:\s*(\S+)\s+object:\s*(\S+)\s+to\s+goal:\s*(\S+)', instr)
-        if m:
-            level, obj, goal = m.groups()
-            print(
-                f"{Fore.WHITE}level: {level}{Style.RESET_ALL}  "
-                f"object: {Fore.CYAN}{Style.BRIGHT}{obj}{Style.RESET_ALL}  to  "
-                f"goal:   {Fore.MAGENTA}{Style.BRIGHT}{goal}{Style.RESET_ALL}"
-            )
-        else:
-            # 万一格式不符，回退到无色输出
-            print(instr)
-
-        self.update_objects_goals(self._task.randomized_object_positions, self._task.randomized_goal_positions)
-        self.mj_forward()
-        obs = self._get_obs().copy()
-        return obs, {"objects": self.objects, "goals": self.goals}
-    
-    def reset_normalized(self) -> tuple[dict, dict]:
-        self._set_init_state()
-        for ag in self._agents.values():
-            ag.on_reset_model()
-        self.mj_forward()
-
-        obs = self._get_obs().copy()
-        return obs, {
-            "objects": getattr(self, "objects", None),
-            "goals":   getattr(self, "goals",   None),
-        }
-    
-    def reset_model(self) -> tuple[dict, dict]:
-        if self._run_mode == RunMode.TELEOPERATION:
-            return self.reset_teleoperation()
-        elif self._run_mode == RunMode.POLICY_NORMALIZED:
-            return self.reset_normalized()
-        else:
-            raise ValueError(f"Invalid run mode: {self._run_mode}")
-    
-    def update_objects_goals(self, object_positions, goal_positions):
-        # objects structured array
-        obj_dtype = np.dtype([
-            ("joint_name",  "U100"),
-            ("position",    "f4", 3),
-            ("orientation", "f4", 4),
-        ])
-        self.objects = np.array(
-            [(jn, pos[:3].tolist(), pos[3:].tolist())
-             for jn, pos in object_positions.items()],
-            dtype=obj_dtype,
-        )
-
-        # goals structured array
-        goal_dtype = np.dtype([
-            ("joint_name",  "U100"),
-            ("position",    "f4", 3),
-            ("orientation", "f4", 4),
-            ("min",         "f4", 3),
-            ("max",         "f4", 3),
-            ("size",        "f4", 3),
-        ])
-        entries, _ = self.process_goals(goal_positions)
-        self.goals = np.array(
-            [
-                (e["joint_name"], e["position"], e["orientation"],
-                 e["min"], e["max"], e["size"])
-                for e in entries
-            ],
-            dtype=goal_dtype,
-        )
-
-
-    def process_goals(self, goal_positions):
-        """
-        处理目标（goals）的信息，返回目标的bounding box（最大最小坐标）。
-        :param goal_positions: 目标位置字典
-        :return: 目标信息的条目，目标位置数组，和bounding box数据
-        """
-        goal_entries = []
-        goal_positions_list = []
-        goal_bounding_boxes = {}  # 用于存储目标的bounding box信息
-
-        for goal_joint_name, qpos in goal_positions.items():
-            # 获取目标的尺寸
-            goal_name = goal_joint_name.replace("_joint", "")
-            info = self.get_goal_bounding_box(goal_name)
-
-            # 如果没有尺寸信息，跳过目标
-            if not info:
-                print(f"Error: No geometry size information found for goal {goal_name}")
-                continue
-
-            mn = np.array(info["min"]).flatten()
-            mx = np.array(info["max"]).flatten()
-            sz = mx - mn
-
-
-            # 添加目标位置信息
-            goal_entries.append({
-                "joint_name":  goal_name,
-                "position":    qpos[:3].tolist(),
-                "orientation": qpos[3:].tolist(),
-                "min":         mn.tolist(),
-                "max":         mx.tolist(),
-                "size":        sz.tolist()
-            })
-
-            goal_positions_list.append(qpos[:3])  # 仅记录目标位置
-
-        goal_positions_array = np.array(goal_positions_list)
-
-        # 返回目标数据及bounding box信息
-        return goal_entries, goal_positions_array
-
-
-    def replace_objects(self, objects_data):
-        """
-        将 demo 里记录的 objects_data 写回到仿真。
-        objects_data 可能是：
-          1) 结构化 numpy array：dtype=[('joint_name',U100),('position',f4,3),('orientation',f4,4)]
-          2) 扁平浮点 ndarray：长度 = num_objects * 7，或 shape=(num_objects,7)
-        """
-        qpos_dict = {}
-
-        arr = objects_data
-        # —— 情况 A：结构化数组（走原逻辑） ——
-        if isinstance(arr, np.ndarray) and arr.dtype.fields is not None:
-            # arr.shape = (num_objects,)
-            for entry in arr:
-                name = entry['joint_name']
-                pos  = entry['position']
-                quat = entry['orientation']
-                qpos_dict[name] = np.concatenate([pos, quat], axis=0)
-
-        else:
-            # —— 情况 B：纯数值数组 ——
-            flat = np.asarray(arr, dtype=np.float32)
-            # 如果是一维 (num_objects*7,)
-            if flat.ndim == 1:
-                flat = flat.reshape(-1, 7)
-            # 如果是二维 (timesteps, num_objects*7)，取首帧
-            if flat.ndim == 2 and flat.shape[0] > 1:
-                flat = flat[0].reshape(-1, 7)
-
-            # 名字列表：从上一次 reset_model 里保存的 self.objects 拿 joint_name
-            # （确保在遥操作模式里执行过一次 reset_model，使 self.objects 存在）
-            names = [ent['joint_name'] for ent in self.objects]
-
-            for idx, row in enumerate(flat):
-                name = names[idx]
-                pos  = row[0:3]
-                quat = row[3:7]
-                qpos_dict[name] = np.concatenate([pos, quat], axis=0)
-
-        self.set_joint_qpos(qpos_dict)
-        # 推进仿真
-        self.mj_forward()
-
-    def get_observation(self, obs=None):
-        if obs is not None:
-            return obs
-        else:
-            return self._get_obs().copy()
-
-    def replace_goals(self, goals_data):
-        """
-        将 demo 里记录的 goals 写回环境，仅做数据格式转换。
-
-        goals_data 可能是：
-          1) 结构化 numpy array（dtype 包含 joint_name, position, orientation, min, max, size）
-          2) 纯浮点 ndarray：长度 = num_goals * 16，或 shape=(num_goals,16)
-             对应字段顺序 [pos(3), orient(4), min(3), max(3), size(3)]
-        """
-        arr = goals_data
-
-        # 1) 如果已经是结构化数组，直接 copy 给 self.goals
-        if isinstance(arr, np.ndarray) and arr.dtype.fields is not None:
-            self.goals = arr.copy()
-            return
-
-        # 2) 否则把它变为 (num_goals, 16) 的纯数值数组
-        flat = np.asarray(arr, dtype=np.float32)
-        if flat.ndim == 1:
-            flat = flat.reshape(-1, 16)
-        elif flat.ndim == 2 and flat.shape[0] > 1:
-            # 如果是时序数据，取第一帧
-            flat = flat[0].reshape(-1, 16)
-
-        # joint_name 列表从旧的 self.goals 拿，如果第一次用请先跑一次 reset_model() 初始化它
-        names = [entry['joint_name'] for entry in self.goals]
-
-        # 3) 重建结构化数组
-        goal_dtype = np.dtype([
-            ('joint_name',  'U100'),
-            ('position',    'f4', (3,)),
-            ('orientation', 'f4', (4,)),
-            ('min',         'f4', (3,)),
-            ('max',         'f4', (3,)),
-            ('size',        'f4', (3,))
-        ])
-        entries = []
-        for idx, row in enumerate(flat):
-            name = names[idx]
-            pos  = row[ 0:3].tolist()
-            quat = row[ 3:7].tolist()
-            mn   = row[ 7:10].tolist()
-            mx   = row[10:13].tolist()
-            sz   = row[13:16].tolist()
-            entries.append((name, pos, quat, mn, mx, sz))
-
-        self.goals = np.array(entries, dtype=goal_dtype)
-
-
-
-    def _print_reward(self, message : str, reward : Optional[float] = 0, coeff : Optional[float] = 1) -> None:
-        if self._reward_printer is not None and self._reward_type == RewardType.DENSE:
-            self._reward_printer.print_reward(message, reward, coeff)
-        
-    def _compute_reward_obj_goal_distance(self) -> float:
-        tracking_sigma = 0.025  # 奖励的衰减因子
-        
-        obj_xpos = self._obs["object"][:3]
-        goal_xpos = self._obs["goal"][:3]
-        distance_squared = np.sum((obj_xpos - goal_xpos)**2)
-        distance_squared = np.clip(distance_squared, 0.01, distance_squared)   # 当距离足够近的时候，避免从错误的方向靠近
-        
-        # 计算指数衰减奖励
-        reward = np.exp(-distance_squared / tracking_sigma)
-        return reward
-    
-    def _compute_reward_obj_grasp_distance(self) -> float:
-        tracking_sigma = 0.025
-        
-        obj_xpos = self._obs["object"][:3]
-        ee_xpos = self._obs["ee_pos"]
-        distance_squared = np.sum((obj_xpos - ee_xpos)**2)
-        
-        # 计算指数衰减奖励
-        reward = np.exp(-distance_squared / tracking_sigma)
-        return reward
-    
-    def _compute_reward_success(self) -> float:
-        return 1 if self._is_success() else 0
-
-    def _setup_reward_functions(self, reward_type : RewardType) -> None:
-        if reward_type == RewardType.SPARSE:
-            self._reward_functions = [
-                {"function": self._compute_reward_success, "coeff": 1.0}
-            ]
-        elif reward_type == RewardType.DENSE:
-            self._reward_functions = [
-                {"function": self._compute_reward_obj_goal_distance, "coeff": 0.1},
-                {"function": self._compute_reward_obj_grasp_distance, "coeff": 0.1},
-                {"function": self._compute_reward_success, "coeff": 1.0},
-            ]
-        else:
-            raise ValueError("Invalid reward type: ", reward_type)
-        
-    def _compute_reward(self, info) -> float:
-        total_reward = 0.0
-
-        for reward_function in self._reward_functions:
-            if reward_function["coeff"] == 0:
-                continue
-            else:    
-                reward = reward_function["function"]() * reward_function["coeff"]
-                total_reward += reward
-                self._print_reward(reward_function["function"].__name__, reward, reward_function["coeff"])
-
-        self._print_reward("Total reward: ", total_reward)
-        return total_reward
-        
-
-
-    def close(self):
-        [agent.on_close() for agent in self._agents.values()]
-
-
-    # def set_goal_mocap(self, position, orientation) -> None:
-    #     mocap_pos_and_quat_dict = {"goal_goal": {'pos': position, 'quat': orientation}}
-    #     self.set_mocap_pos_and_quat(mocap_pos_and_quat_dict)
-
-
-        # print("set init joint state: " , arm_joint_qpos_list)
-        # assign value to finger joints
-        # gripper_joint_qpos_list = {}
-        # for name, value in zip(self._gripper_joint_names, self._neutral_joint_values[7:9]):
-        #     gripper_joint_qpos_list[name] = np.array([value])
-        # self.set_joint_qpos(gripper_joint_qpos_list)
-
-    def _sample_goal(self) -> np.ndarray:
-        # 训练reach时，任务是移动抓夹，goal以抓夹为原点采样
-        goal = np.array([0.0, 0.0, 0.0], dtype=np.float32)
-        return goal
-
-
-    # def get_ee_xform(self) -> np.ndarray:
-    #     pos_dict = self.query_site_pos_and_mat([self.site("ee_center_site", id)])
-    #     xpos = pos_dict[self.site("ee_center_site", id)]['xpos'].copy()
-    #     xmat = pos_dict[self.site("ee_center_site", id)]['xmat'].copy().reshape(3, 3)
-    #     return xpos, xmat
-
-
-    def get_observation(self, obs=None):
-        if obs is not None:
-            return obs
-        else:
-            return self._get_obs().copy()
-
-    def action_use_motor(self):
-        if self._action_type in [ActionType.END_EFFECTOR_OSC, ActionType.JOINT_MOTOR]:
-            # OSC控制器和关节电机控制需要使用电机
-            return True
-        elif self._action_type in [ActionType.JOINT_POS, ActionType.END_EFFECTOR_IK]:
-            # 关节位置控制和逆运动学控制不需要使用电机
-            return False
-        else:
-            raise ValueError("Invalid action type: ", self._action_type)
-
-    def disable_actuators(self, actuator_names, trnid):
-        for actuator_name in actuator_names:
-            actuator_id = self.model.actuator_name2id(actuator_name)
-            self.set_actuator_trnid(actuator_id, trnid)
-
-
-## --------------------------------            
-## Agent Class
-## --------------------------------            
-class AgentBase:
-    def __init__(self, env: DualArmEnv, id: int, name: str) -> None:
-        self._id = id
-        self._name = name
-        self._env = env
-        self._action_range = np.zeros(0, dtype=np.float32)
-
-    @property
-    def id(self) -> int:
-        return self._id
-    
-    @property
-    def name(self) -> str:
-        return self._name
-
-    @property
-    def action_range(self) -> np.ndarray:
-        return self._action_range
-
-    def init_agent(self, id: int) -> None:
-        raise NotImplementedError("This method should be overridden by subclasses")
-
-    def set_joint_neutral(self) -> None:
-        raise NotImplementedError("This method should be overridden by subclasses")
-
-    def update_force_feedback(self) -> None:
-        raise NotImplementedError("This method should be overridden by subclasses")
-
-    def fill_arm_joint_pos(self, action: np.ndarray) -> np.ndarray:
-        raise NotImplementedError("This method should be overridden by subclasses")
-
-    def fill_arm_ctrl(self, action: np.ndarray) -> np.ndarray:
-        raise NotImplementedError("This method should be overridden by subclasses")
-
-    def on_teleoperation_action(self) -> np.ndarray:
-        raise NotImplementedError("This method should be overridden by subclasses")
-
-    def on_playback_action(self, action: np.ndarray) -> np.ndarray:
-        raise NotImplementedError("This method should be overridden by subclasses")
-
-    def get_obs(self) -> dict:
-        raise NotImplementedError("This method should be overridden by subclasses")
-
-    def on_reset_model(self) -> None:
-        raise NotImplementedError("This method should be overridden by subclasses")
-
-    def set_init_ctrl(self) -> None:
-        raise NotImplementedError("This method should be overridden by subclasses")
-
-    def on_close(self) -> None:
-        pass
-    
+import random
+import re
+import time
+from colorama import Fore, Style
+import numpy as np
+from orca_gym.adapters.robomimic.robomimic_env import RobomimicEnv
+from typing import Optional
+from orca_gym.devices.pico_joytsick import PicoJoystick
+from orca_gym.environment.orca_gym_env import RewardType
+from orca_gym.utils.reward_printer import RewardPrinter
+from orca_gym.task.pick_place_task import PickPlaceTask, TaskStatus
+import importlib
+
+class RunMode:
+    """
+    Enum class for control type
+    Teleoperation: control the robot with a teleoperation device. Ignore the action passed to the step function.
+    Policy normalized: control the robot with a policy. Use the normalized action passed to the step function.
+    Policy raw: control the robot with a policy. Use the raw action passed to the step function.
+    """
+    TELEOPERATION = "teleoperation"
+    POLICY_NORMALIZED = "policy_normalized"
+    POLICY_RAW = "policy_raw"
+
+class ControlDevice:
+    """
+    Enum class for control
+    """
+    VR = "vr"
+
+class ActionType:
+    """
+    Enum class for action type
+    """
+    END_EFFECTOR_OSC = "end_effector_osc"
+    END_EFFECTOR_IK = "end_effector_ik"
+    JOINT_MOTOR = "joint_motor"
+    JOINT_POS = "joint_pos"
+
+
+
+robot_entries = {
+    "openloong_hand_fix_base": "envs.manipulation.robots.openloong_hand_fix_base:OpenLoongHandFixBase",
+    "openloong_gripper_2f85_fix_base": "envs.manipulation.robots.openloong_gripper_fix_base:OpenLoongGripperFixBase",
+    "openloong_gripper_2f85_mobile_base": "envs.manipulation.robots.openloong_gripper_mobile_base:OpenLoongGripperMobileBase",
+}
+
+def get_robot_entry(name: str):
+    for robot_name, entry in robot_entries.items():
+        if name.startswith(robot_name):
+            return entry
+        
+    raise ValueError(f"Robot entry for {name} not found in robot_entries.")
+
+class DualArmEnv(RobomimicEnv):
+    """
+    OpenLoong Humandroid environment for manipulation tasks.
+    
+    Task types: 
+    - pick_and_place: pick the object and place it to a box
+    
+    Control types: 
+    - Teleoperation: control the robot with a teleoperation device. Ignore the action passed to the step function.
+    - Policy Normalized: control the robot with a policy. Use the normalized action passed to the step function.
+    - Policy Raw: control the robot with a policy. Use the raw action passed to the step function.
+    """
+    ENV_VERSION = "1.0.0"
+
+    def __init__(
+        self,
+        frame_skip: int,        
+        reward_type: str,
+        orcagym_addr: str,
+        agent_names: list,
+        pico_ports: list,
+        time_step: float,
+        run_mode: RunMode,
+        action_type: ActionType,
+        ctrl_device: ControlDevice,
+        control_freq: int,
+        sample_range: float,
+        task_config_dict: dict,
+        **kwargs,
+    ):
+
+        self._run_mode = run_mode
+        self._action_type = action_type
+
+
+        self._ctrl_device = ctrl_device
+        self._control_freq = control_freq
+
+        if self._ctrl_device == ControlDevice.VR and run_mode == RunMode.TELEOPERATION:
+            self._joystick = {}
+            pico_joystick = []
+            for i in range(len(pico_ports)):
+                pico_joystick.append(PicoJoystick(int(pico_ports[i])))
+            for i in range(len(agent_names)):
+                # 当agent数量大于pico数量时，使用最后一个pico
+                self._joystick[agent_names[i]] = pico_joystick[min(i, len(pico_joystick) - 1)]
+        
+        self._sample_range = sample_range
+        self._reward_type = reward_type
+        self._setup_reward_functions(reward_type)
+
+        self._reward_printer = RewardPrinter()
+        self._config = task_config_dict
+        self._config['grpc_addr'] = orcagym_addr
+        self._task = PickPlaceTask(self._config)
+        self._task.register_init_env_callback(self.init_env)
+        kwargs["task"] = self._task
+        self._teleop_counter = 0
+        self._got_task = False
+        super().__init__(
+            frame_skip = frame_skip,
+            orcagym_addr = orcagym_addr,
+            agent_names = agent_names,
+            time_step = time_step,            
+            **kwargs,
+        )
+
+
+        # Three auxiliary variables to understand the component of the xml document but will not be used
+        # number of actuators/controls: 7 arm joints and 2 gripper joints
+        self.nu = self.model.nu
+        # 16 generalized coordinates: 9 (arm + gripper) + 7 (object free joint: 3 position and 4 quaternion coordinates)
+        self.nq = self.model.nq
+        # 9 arm joints and 6 free joints
+        self.nv = self.model.nv
+
+        self.gym.opt.iterations = 150
+        self.gym.opt.noslip_tolerance = 50
+        self.gym.opt.ccd_iterations = 100
+        self.gym.opt.sdf_iterations = 50
+        self.gym.set_opt_config()
+
+        self.ctrl = np.zeros(self.nu)
+        self.mj_forward()   # Do this before initializing the controller, joints, sites, bodies, to avoid NaN error.
+
+        self._agents : dict[str, AgentBase] = {}
+        for id, agent_name in enumerate(self._agent_names):
+            self._agents[agent_name] = self.create_agent(id, agent_name)
+        
+        assert len(self._agents) > 0, "At least one agent should be created."
+        self._set_init_state()
+        
+        # Run generate_observation_space after initialization to ensure that the observation object's name is defined.
+        self._set_obs_space()
+        self._set_action_space()
+
+
+    def init_env(self):
+        self.model, self.data = self.initialize_simulation()
+        self._init_ctrl()
+        self.init_agents()
+
+    def create_agent(self, id, name):
+        entry = get_robot_entry(name)
+        module_name, class_name = entry.rsplit(":", 1)
+        module = importlib.import_module(module_name)
+        class_type = getattr(module, class_name)
+        agent = class_type(self, id, name)
+        return agent
+
+    def _init_ctrl(self):
+        self.nu = self.model.nu
+        self.nq = self.model.nq
+        self.nv = self.model.nv
+
+        self.gym.opt.iterations = 150
+        self.gym.opt.noslip_tolerance = 50
+        self.gym.opt.ccd_iterations = 100
+        self.gym.opt.sdf_iterations = 50
+        self.gym.set_opt_config()
+
+        self.ctrl = np.zeros(self.nu)
+        self.mj_forward() 
+
+    def _set_obs_space(self):
+        self.observation_space = self.generate_observation_space(self._get_obs().copy())
+
+    def _set_action_space(self):
+        env_action_range = np.concatenate([agent.action_range for agent in self._agents.values()], axis=0)
+        self.env_action_range_min = env_action_range[:, 0]
+        self.env_action_range_max = env_action_range[:, 1]
+        # print("env action range: ", action_range)
+        scaled_action_range = np.ones(env_action_range.shape, dtype=np.float32)
+        self.action_space = self.generate_action_space(scaled_action_range)
+
+    def get_env_version(self):
+        return DualArmEnv.ENV_VERSION
+
+    @property
+    def run_mode(self) -> RunMode:
+        return self._run_mode
+    
+    @property
+    def ctrl_device(self) -> ControlDevice:  
+        return self._ctrl_device
+    
+    @property
+    def control_freq(self) -> int:
+        return self._control_freq
+    
+    @property
+    def task_status(self) -> TaskStatus:
+        return self._task_status
+    
+    @property
+    def action_type(self) -> ActionType:
+        return self._action_type
+    
+    @property
+    def joystick(self):
+        if self._ctrl_device == ControlDevice.VR:
+            return self._joystick
+    
+    def set_task_status(self, status):
+        if status == TaskStatus.SUCCESS:
+            print("Task success!")
+        elif status == TaskStatus.FAILURE:
+            print("Task failure!")
+        elif status == TaskStatus.BEGIN:
+            print("Start to record task....... Press left hand grip if task failed, press right hand grip if task success.")            
+        self._task_status = status
+    
+    def check_success(self):
+        """
+        Check if the task condition(s) is reached. Should return a dictionary
+        { str: bool } with at least a "task" key for the overall task success,
+        and additional optional keys corresponding to other task criteria.
+        """        
+        success = self._is_success()
+        return {"task": success}
+    
+    def render_callback(self, mode='human') -> None:
+        if mode == "human":
+            self.render()
+        else:
+            raise ValueError("Invalid render mode")
+
+    def _set_init_state(self) -> None:
+        # print("Set initial state")
+        self._task_status = TaskStatus.NOT_STARTED
+        [agent.set_joint_neutral() for agent in self._agents.values()]
+
+        self.ctrl = np.zeros(self.nu)
+        for agent in self._agents.values():
+            agent.set_init_ctrl()
+
+        self.set_ctrl(self.ctrl)
+
+        self.mj_forward()
+
+    def _is_success(self) -> bool:
+        return self._task_status == TaskStatus.SUCCESS
+    
+    def _is_truncated(self) -> bool:
+        return self._task_status == TaskStatus.FAILURE
+
+    def step(self, action) -> tuple:
+        if self._run_mode == RunMode.TELEOPERATION:
+            ctrl, noscaled_action = self._teleoperation_action()
+        elif self._run_mode == RunMode.POLICY_NORMALIZED:
+            noscaled_action = self.denormalize_action(action, self.env_action_range_min, self.env_action_range_max)
+            ctrl, noscaled_action = self._playback_action(noscaled_action)
+        else:
+            raise ValueError("Invalid run mode : ", self._run_mode)
+        
+        # print("runmode: ", self._run_mode, "no_scaled_action: ", noscaled_action, "scaled_action: ", scaled_action, "ctrl: ", ctrl)
+        
+        
+        if self._run_mode == RunMode.TELEOPERATION:
+            [agent.update_force_feedback() for agent in self._agents.values()]
+
+        scaled_action = self.normalize_action(noscaled_action, self.env_action_range_min, self.env_action_range_max)
+
+        # step the simulation with original action space
+        self.do_simulation(ctrl, self.frame_skip)
+
+        obs = self._get_obs().copy()
+
+        info = {"state": self.get_state(),
+                "action": scaled_action,
+                "object": self.objects,  # 提取第一个对象的位置
+                "goal": self.goals,
+                "task_status": self._task_status,
+                "language_instruction": self._task.get_language_instruction(),
+                "time_step": self.data.time}
+        terminated = self._is_success()
+        truncated = self._is_truncated()
+        reward = self._compute_reward(info)
+        return obs, reward, terminated, truncated, info
+
+    def _split_agent_action(self, action) -> dict:
+        """
+        Split the action into agent actions.
+        """
+        start = 0
+        end = 0
+        agent_action = {}
+        for agent in self._agents.values():
+            end += agent.action_range.shape[0]
+            agent_action[agent.name] = action[start:end].copy()
+            start = end
+            # print(agent.name, "action: ", agent_action[agent.name])
+        
+        return agent_action
+
+    # def _fill_arm_joint_pos(self, action) -> np.ndarray:
+    #     agent_action = self._split_agent_action(action)
+    #     return np.concatenate([agent.fill_arm_joint_pos(agent_action[agent.name]) for agent in self._agents.values()], axis=0, dtype=np.float32).flatten()
+
+    # def _fill_arm_ctrl(self, action) -> np.ndarray:
+    #     agent_action = self._split_agent_action(action)
+    #     return np.concatenate([agent.fill_arm_ctrl(agent_action[agent.name]) for agent in self._agents.values()], axis=0, dtype=np.float32).flatten()
+
+
+    def get_state(self) -> dict:
+        state = {
+            "time": self.data.time,
+            "qpos": self.data.qpos.copy(),
+            "qvel": self.data.qvel.copy(),
+            "qacc": self.data.qacc.copy(),
+            "ctrl": self.ctrl.copy(),
+        }
+        return state
+
+    def _teleoperation_action(self) -> tuple:
+        agent_action = []
+        for agent in self._agents.values():
+            agent_action.append(agent.on_teleoperation_action())
+
+        return self.ctrl.copy(), np.concatenate(agent_action).flatten()
+
+
+    def _playback_action(self, action) -> tuple:
+        assert(len(action) == self.action_space.shape[0])
+        
+        # 将动作分配给每个agent
+        agent_action = self._split_agent_action(action)
+        new_agent_action = []
+        for agent in self._agents.values():
+            new_agent_action.append(agent.on_playback_action(agent_action[agent.name]))
+
+        return self.ctrl.copy(), np.concatenate(new_agent_action).flatten()
+
+
+    def _get_obs(self) -> dict:
+        if len(self._agents) == 1:
+            # Use original observation if only one agent
+            return self._agents[self._agent_names[0]].get_obs()
+
+        # 将所有的agent obs 合并到一起，其中每个agent obs key 加上前缀 agent_name，确保不重复
+        # 注意：这里需要兼容 gymnasium 的 obs dict 范式，因此不引入多级字典
+        # 同理多agent的action采用拼接np.array方式，不采用字典分隔
+        obs = {}
+        for agent in self._agents.values():
+            agent_obs = agent.get_obs()
+            for key in agent_obs.keys():
+                agent_key = f"{agent.name}_{key}"
+                if agent_key in obs:
+                    raise ValueError(f"Duplicate observation key: {agent_key}")
+                obs[agent_key] = agent_obs[key]
+        return obs
+
+    def init_agents(self):
+        for id, agent_name in enumerate(self._agent_names):
+            self._agents[agent_name].init_agent(id)
+
+
+
+    def _debug_list_loaded_objects(self):
+        all_keys = list(self.model._joint_dict.keys())
+
+        print("=== ALL JOINT KEYS IN MODEL ===")
+        for k in all_keys:
+            print("   ", k)
+        print("================================")
+
+        print("[Debug] before correction:", self._task.object_joints)
+        corrected = []
+        for short_jn in self._task.object_joints:
+            sn_tokens = short_jn.lower().split("_")
+            matches = []
+            for full in all_keys:
+                fn_tokens = full.lower().split("_")
+                # 如果 full 的末尾几个 token 刚好和 short_jn token 一致，就算匹配
+                if fn_tokens[-len(sn_tokens):] == sn_tokens:
+                    matches.append(full)
+            if not matches:
+                print(f"[Debug] joint '{short_jn}' not found → SKIP")
+                continue
+            full_jn = matches[0]
+            
+            #print(f"[Loaded OBJ JOINT] {short_jn:25s} → {full_jn}")
+        self._task.object_joints = full_jn
+        #print("[Debug] after correction:", self._task.object_joints)
+    
+    def safe_get_task(self, env):
+        while True:
+            # 1) 生成一次 task（包括随机摆放）
+            self._task.get_task(env)
+    
+            objs = self._task.randomized_object_positions
+            goal_body = self._task.goal_bodys[0]
+    
+            # 2) 拿它的轴对齐包围盒
+            bbox = self.get_goal_bounding_box(goal_body)
+            min_xy = bbox['min'][:2]
+            max_xy = bbox['max'][:2]
+    
+            bad = False
+            for joint_name, qpos in objs.items():
+                obj_xy = qpos[:2]
+                if (min_xy <= obj_xy).all() and (obj_xy <= max_xy).all():
+                    bad = True
+                    break
+                
+            if not bad:
+                return  # 成功退出
+    
+            # 否则继续尝试
+    
+
+    def reset_teleoperation(self) -> tuple[dict, dict]:
+        if self._config.get("random_actor", False):
+            self._teleop_counter += 1
+            if self._teleop_counter == 1 or (self._teleop_counter - 1) % 20 == 0:
+                # 随机挑 3-5 个 prefab 的 short name（如 "salt","jar_01"……）
+                full      = self._config["actors"]
+                spawn     = self._config["actors_spawnable"]
+                total     = len(spawn)
+                n_select  = random.randint(3, 5)               # 比如想抽 3~5 个
+                idxs      = random.sample(range(total), k=n_select)
+                # 根据索引分别取 actor_name 与 spawn_name
+                short_names = [full[i]  for i in idxs]
+                # 只改 object_bodys/sites/joints 三项，保持 actors 原样
+                self._config["object_bodys"]  = list(short_names)
+                self._config["object_sites"]  = [f"{n}site"   for n in short_names]
+                self._config["object_joints"] = [f"{n}_joint" for n in short_names]
+
+
+        self._set_init_state()
+        for ag in self._agents.values():
+            ag.on_reset_model()
+
+        self.safe_get_task(self)
+        instr = self._task.get_language_instruction()
+        m = re.match(r'level:\s*(\S+)\s+object:\s*(\S+)\s+to\s+goal:\s*(\S+)', instr)
+        if m:
+            level, obj, goal = m.groups()
+            print(
+                f"{Fore.WHITE}level: {level}{Style.RESET_ALL}  "
+                f"object: {Fore.CYAN}{Style.BRIGHT}{obj}{Style.RESET_ALL}  to  "
+                f"goal:   {Fore.MAGENTA}{Style.BRIGHT}{goal}{Style.RESET_ALL}"
+            )
+        else:
+            # 万一格式不符，回退到无色输出
+            print(instr)
+
+        self.update_objects_goals(self._task.randomized_object_positions, self._task.randomized_goal_positions)
+        self.mj_forward()
+        obs = self._get_obs().copy()
+        return obs, {"objects": self.objects, "goals": self.goals}
+    
+    def reset_normalized(self) -> tuple[dict, dict]:
+        self._set_init_state()
+        for ag in self._agents.values():
+            ag.on_reset_model()
+        self.mj_forward()
+
+        obs = self._get_obs().copy()
+        return obs, {
+            "objects": getattr(self, "objects", None),
+            "goals":   getattr(self, "goals",   None),
+        }
+    
+    def reset_model(self) -> tuple[dict, dict]:
+        if self._run_mode == RunMode.TELEOPERATION:
+            return self.reset_teleoperation()
+        elif self._run_mode == RunMode.POLICY_NORMALIZED:
+            return self.reset_normalized()
+        else:
+            raise ValueError(f"Invalid run mode: {self._run_mode}")
+    
+    def update_objects_goals(self, object_positions, goal_positions):
+        # objects structured array
+        obj_dtype = np.dtype([
+            ("joint_name",  "U100"),
+            ("position",    "f4", 3),
+            ("orientation", "f4", 4),
+        ])
+        self.objects = np.array(
+            [(jn, pos[:3].tolist(), pos[3:].tolist())
+             for jn, pos in object_positions.items()],
+            dtype=obj_dtype,
+        )
+
+        # goals structured array
+        goal_dtype = np.dtype([
+            ("joint_name",  "U100"),
+            ("position",    "f4", 3),
+            ("orientation", "f4", 4),
+            ("min",         "f4", 3),
+            ("max",         "f4", 3),
+            ("size",        "f4", 3),
+        ])
+        entries, _ = self.process_goals(goal_positions)
+        self.goals = np.array(
+            [
+                (e["joint_name"], e["position"], e["orientation"],
+                 e["min"], e["max"], e["size"])
+                for e in entries
+            ],
+            dtype=goal_dtype,
+        )
+
+
+    def process_goals(self, goal_positions):
+        """
+        处理目标（goals）的信息，返回目标的bounding box（最大最小坐标）。
+        :param goal_positions: 目标位置字典
+        :return: 目标信息的条目，目标位置数组，和bounding box数据
+        """
+        goal_entries = []
+        goal_positions_list = []
+        goal_bounding_boxes = {}  # 用于存储目标的bounding box信息
+
+        for goal_joint_name, qpos in goal_positions.items():
+            # 获取目标的尺寸
+            goal_name = goal_joint_name.replace("_joint", "")
+            info = self.get_goal_bounding_box(goal_name)
+
+            # 如果没有尺寸信息，跳过目标
+            if not info:
+                print(f"Error: No geometry size information found for goal {goal_name}")
+                continue
+
+            mn = np.array(info["min"]).flatten()
+            mx = np.array(info["max"]).flatten()
+            sz = mx - mn
+
+
+            # 添加目标位置信息
+            goal_entries.append({
+                "joint_name":  goal_name,
+                "position":    qpos[:3].tolist(),
+                "orientation": qpos[3:].tolist(),
+                "min":         mn.tolist(),
+                "max":         mx.tolist(),
+                "size":        sz.tolist()
+            })
+
+            goal_positions_list.append(qpos[:3])  # 仅记录目标位置
+
+        goal_positions_array = np.array(goal_positions_list)
+
+        # 返回目标数据及bounding box信息
+        return goal_entries, goal_positions_array
+
+
+    def replace_objects(self, objects_data):
+        """
+        将 demo 里记录的 objects_data 写回到仿真。
+        objects_data 可能是：
+          1) 结构化 numpy array：dtype=[('joint_name',U100),('position',f4,3),('orientation',f4,4)]
+          2) 扁平浮点 ndarray：长度 = num_objects * 7，或 shape=(num_objects,7)
+        """
+        qpos_dict = {}
+
+        arr = objects_data
+        # —— 情况 A：结构化数组（走原逻辑） ——
+        if isinstance(arr, np.ndarray) and arr.dtype.fields is not None:
+            # arr.shape = (num_objects,)
+            for entry in arr:
+                name = entry['joint_name']
+                pos  = entry['position']
+                quat = entry['orientation']
+                qpos_dict[name] = np.concatenate([pos, quat], axis=0)
+
+        else:
+            # —— 情况 B：纯数值数组 ——
+            flat = np.asarray(arr, dtype=np.float32)
+            # 如果是一维 (num_objects*7,)
+            if flat.ndim == 1:
+                flat = flat.reshape(-1, 7)
+            # 如果是二维 (timesteps, num_objects*7)，取首帧
+            if flat.ndim == 2 and flat.shape[0] > 1:
+                flat = flat[0].reshape(-1, 7)
+
+            # 名字列表：从上一次 reset_model 里保存的 self.objects 拿 joint_name
+            # （确保在遥操作模式里执行过一次 reset_model，使 self.objects 存在）
+            names = [ent['joint_name'] for ent in self.objects]
+
+            for idx, row in enumerate(flat):
+                name = names[idx]
+                pos  = row[0:3]
+                quat = row[3:7]
+                qpos_dict[name] = np.concatenate([pos, quat], axis=0)
+
+        self.set_joint_qpos(qpos_dict)
+        # 推进仿真
+        self.mj_forward()
+
+    def get_observation(self, obs=None):
+        if obs is not None:
+            return obs
+        else:
+            return self._get_obs().copy()
+
+    def replace_goals(self, goals_data):
+        """
+        将 demo 里记录的 goals 写回环境，仅做数据格式转换。
+
+        goals_data 可能是：
+          1) 结构化 numpy array（dtype 包含 joint_name, position, orientation, min, max, size）
+          2) 纯浮点 ndarray：长度 = num_goals * 16，或 shape=(num_goals,16)
+             对应字段顺序 [pos(3), orient(4), min(3), max(3), size(3)]
+        """
+        arr = goals_data
+
+        # 1) 如果已经是结构化数组，直接 copy 给 self.goals
+        if isinstance(arr, np.ndarray) and arr.dtype.fields is not None:
+            self.goals = arr.copy()
+            return
+
+        # 2) 否则把它变为 (num_goals, 16) 的纯数值数组
+        flat = np.asarray(arr, dtype=np.float32)
+        if flat.ndim == 1:
+            flat = flat.reshape(-1, 16)
+        elif flat.ndim == 2 and flat.shape[0] > 1:
+            # 如果是时序数据，取第一帧
+            flat = flat[0].reshape(-1, 16)
+
+        # joint_name 列表从旧的 self.goals 拿，如果第一次用请先跑一次 reset_model() 初始化它
+        names = [entry['joint_name'] for entry in self.goals]
+
+        # 3) 重建结构化数组
+        goal_dtype = np.dtype([
+            ('joint_name',  'U100'),
+            ('position',    'f4', (3,)),
+            ('orientation', 'f4', (4,)),
+            ('min',         'f4', (3,)),
+            ('max',         'f4', (3,)),
+            ('size',        'f4', (3,))
+        ])
+        entries = []
+        for idx, row in enumerate(flat):
+            name = names[idx]
+            pos  = row[ 0:3].tolist()
+            quat = row[ 3:7].tolist()
+            mn   = row[ 7:10].tolist()
+            mx   = row[10:13].tolist()
+            sz   = row[13:16].tolist()
+            entries.append((name, pos, quat, mn, mx, sz))
+
+        self.goals = np.array(entries, dtype=goal_dtype)
+
+
+
+    def _print_reward(self, message : str, reward : Optional[float] = 0, coeff : Optional[float] = 1) -> None:
+        if self._reward_printer is not None and self._reward_type == RewardType.DENSE:
+            self._reward_printer.print_reward(message, reward, coeff)
+        
+    def _compute_reward_obj_goal_distance(self) -> float:
+        tracking_sigma = 0.025  # 奖励的衰减因子
+        
+        obj_xpos = self._obs["object"][:3]
+        goal_xpos = self._obs["goal"][:3]
+        distance_squared = np.sum((obj_xpos - goal_xpos)**2)
+        distance_squared = np.clip(distance_squared, 0.01, distance_squared)   # 当距离足够近的时候，避免从错误的方向靠近
+        
+        # 计算指数衰减奖励
+        reward = np.exp(-distance_squared / tracking_sigma)
+        return reward
+    
+    def _compute_reward_obj_grasp_distance(self) -> float:
+        tracking_sigma = 0.025
+        
+        obj_xpos = self._obs["object"][:3]
+        ee_xpos = self._obs["ee_pos"]
+        distance_squared = np.sum((obj_xpos - ee_xpos)**2)
+        
+        # 计算指数衰减奖励
+        reward = np.exp(-distance_squared / tracking_sigma)
+        return reward
+    
+    def _compute_reward_success(self) -> float:
+        return 1 if self._is_success() else 0
+
+    def _setup_reward_functions(self, reward_type : RewardType) -> None:
+        if reward_type == RewardType.SPARSE:
+            self._reward_functions = [
+                {"function": self._compute_reward_success, "coeff": 1.0}
+            ]
+        elif reward_type == RewardType.DENSE:
+            self._reward_functions = [
+                {"function": self._compute_reward_obj_goal_distance, "coeff": 0.1},
+                {"function": self._compute_reward_obj_grasp_distance, "coeff": 0.1},
+                {"function": self._compute_reward_success, "coeff": 1.0},
+            ]
+        else:
+            raise ValueError("Invalid reward type: ", reward_type)
+        
+    def _compute_reward(self, info) -> float:
+        total_reward = 0.0
+
+        for reward_function in self._reward_functions:
+            if reward_function["coeff"] == 0:
+                continue
+            else:    
+                reward = reward_function["function"]() * reward_function["coeff"]
+                total_reward += reward
+                self._print_reward(reward_function["function"].__name__, reward, reward_function["coeff"])
+
+        self._print_reward("Total reward: ", total_reward)
+        return total_reward
+        
+
+
+    def close(self):
+        [agent.on_close() for agent in self._agents.values()]
+
+
+    # def set_goal_mocap(self, position, orientation) -> None:
+    #     mocap_pos_and_quat_dict = {"goal_goal": {'pos': position, 'quat': orientation}}
+    #     self.set_mocap_pos_and_quat(mocap_pos_and_quat_dict)
+
+
+        # print("set init joint state: " , arm_joint_qpos_list)
+        # assign value to finger joints
+        # gripper_joint_qpos_list = {}
+        # for name, value in zip(self._gripper_joint_names, self._neutral_joint_values[7:9]):
+        #     gripper_joint_qpos_list[name] = np.array([value])
+        # self.set_joint_qpos(gripper_joint_qpos_list)
+
+    def _sample_goal(self) -> np.ndarray:
+        # 训练reach时，任务是移动抓夹，goal以抓夹为原点采样
+        goal = np.array([0.0, 0.0, 0.0], dtype=np.float32)
+        return goal
+
+
+    # def get_ee_xform(self) -> np.ndarray:
+    #     pos_dict = self.query_site_pos_and_mat([self.site("ee_center_site", id)])
+    #     xpos = pos_dict[self.site("ee_center_site", id)]['xpos'].copy()
+    #     xmat = pos_dict[self.site("ee_center_site", id)]['xmat'].copy().reshape(3, 3)
+    #     return xpos, xmat
+
+
+    def get_observation(self, obs=None):
+        if obs is not None:
+            return obs
+        else:
+            return self._get_obs().copy()
+
+    def action_use_motor(self):
+        if self._action_type in [ActionType.END_EFFECTOR_OSC, ActionType.JOINT_MOTOR]:
+            # OSC控制器和关节电机控制需要使用电机
+            return True
+        elif self._action_type in [ActionType.JOINT_POS, ActionType.END_EFFECTOR_IK]:
+            # 关节位置控制和逆运动学控制不需要使用电机
+            return False
+        else:
+            raise ValueError("Invalid action type: ", self._action_type)
+
+    def disable_actuators(self, actuator_names, trnid):
+        for actuator_name in actuator_names:
+            actuator_id = self.model.actuator_name2id(actuator_name)
+            self.set_actuator_trnid(actuator_id, trnid)
+
+
+## --------------------------------            
+## Agent Class
+## --------------------------------            
+class AgentBase:
+    def __init__(self, env: DualArmEnv, id: int, name: str) -> None:
+        self._id = id
+        self._name = name
+        self._env = env
+        self._action_range = np.zeros(0, dtype=np.float32)
+
+    @property
+    def id(self) -> int:
+        return self._id
+    
+    @property
+    def name(self) -> str:
+        return self._name
+
+    @property
+    def action_range(self) -> np.ndarray:
+        return self._action_range
+
+    def init_agent(self, id: int) -> None:
+        raise NotImplementedError("This method should be overridden by subclasses")
+
+    def set_joint_neutral(self) -> None:
+        raise NotImplementedError("This method should be overridden by subclasses")
+
+    def update_force_feedback(self) -> None:
+        raise NotImplementedError("This method should be overridden by subclasses")
+
+    def fill_arm_joint_pos(self, action: np.ndarray) -> np.ndarray:
+        raise NotImplementedError("This method should be overridden by subclasses")
+
+    def fill_arm_ctrl(self, action: np.ndarray) -> np.ndarray:
+        raise NotImplementedError("This method should be overridden by subclasses")
+
+    def on_teleoperation_action(self) -> np.ndarray:
+        raise NotImplementedError("This method should be overridden by subclasses")
+
+    def on_playback_action(self, action: np.ndarray) -> np.ndarray:
+        raise NotImplementedError("This method should be overridden by subclasses")
+
+    def get_obs(self) -> dict:
+        raise NotImplementedError("This method should be overridden by subclasses")
+
+    def on_reset_model(self) -> None:
+        raise NotImplementedError("This method should be overridden by subclasses")
+
+    def set_init_ctrl(self) -> None:
+        raise NotImplementedError("This method should be overridden by subclasses")
+
+    def on_close(self) -> None:
+        pass
+    