--- conflicted
+++ resolved
@@ -51,7 +51,6 @@
         <rgb texture="wood_texture"/>
       </material>
 
-<<<<<<< HEAD
       <texture type="2d" name="Plastic006_color"      file="../textures/Plastic006_2K-PNG/Plastic006_2K-PNG_Color.png"/>
       <texture type="2d" name="Plastic006_roughness"  file="../textures/Plastic006_2K-PNG/Plastic006_2K-PNG_Roughness.png"/>
       <texture type="2d" name="Plastic006_normal"     file="../textures/Plastic006_2K-PNG/Plastic006_2K-PNG_NormalDX.png"/>
@@ -82,8 +81,15 @@
       <roughness  texture="Plastic010_roughness"/>      
       </material>
 
-=======
->>>>>>> 15560266
+      <texture type="2d" name="wood_texture" file="..\textures\wood_table_worn_2k\textures\wood_table_worn_diff_2k.png"/>
+      <texture type="2d" name="oak_veneer"  file="..\textures\oak_veneer_01_2k\textures\oak_veneer_01_diff_2k.png" />
+      <material name="oak_wood_material">
+        <rgb texture="oak_veneer"/>
+      </material>
+      <material name="wood_table_worn_material">
+        <rgb texture="wood_texture"/>
+      </material>
+
       <!-- Collision meshes -->
       <mesh name="link0_c" file="link0.stl"/>
       <mesh name="link1_c" file="link1.stl"/>
@@ -158,7 +164,6 @@
   
     <worldbody>
       <light name="top" pos="0 0 2" mode="trackcom"/>
-<<<<<<< HEAD
 
       <body mocap="true" name="panda_mocap" pos="0.6 0 0.4">
           <geom conaffinity="0" contype="0" pos="0 0 0" group = "3" rgba="0.5 0 0 0.1" size="0.5 0.005 0.005" type="box"></geom>
@@ -166,15 +171,6 @@
           <geom conaffinity="0" contype="0" pos="0 0 0" group = "3" rgba="0 0 0.5 0.1" size="0.005 0.005 0.5" type="box"></geom>
       </body>
 
-=======
-
-      <body mocap="true" name="panda_mocap" pos="0.6 0 0.4">
-          <geom conaffinity="0" contype="0" pos="0 0 0" group = "3" rgba="0.5 0 0 0.1" size="0.5 0.005 0.005" type="box"></geom>
-          <geom conaffinity="0" contype="0" pos="0 0 0" group = "3" rgba="0 0.5 0 0.1" size="0.005 0.5 0.001" type="box"></geom>
-          <geom conaffinity="0" contype="0" pos="0 0 0" group = "3" rgba="0 0 0.5 0.1" size="0.005 0.005 0.5" type="box"></geom>
-      </body>
-
->>>>>>> 15560266
       <body name="toys" pos="0 0 0">
       <camera name="back" pos="-3 0 1" xyaxes="0 -1 0 1 0 2" mode="trackcom"/>
       <camera name="side" pos="0 -3 1" xyaxes="1 0 0 0 1 2" mode="trackcom"/>
