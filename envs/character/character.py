--- conflicted
+++ resolved
@@ -177,11 +177,6 @@
         else:
             self._stop_turning()
 
-<<<<<<< HEAD
-        print("heading: ", heading, "move_speed: ", self._move_speed, "turn_speed: ", self._turn_speed)
-        move_y_vel = self._move_speed * np.cos(heading)
-        move_x_vel = self._move_speed * -np.sin(heading)
-=======
         # print("heading: ", heading, "move_speed: ", self._move_speed, "turn_speed: ", self._turn_speed)
         self._process_move(self._move_speed, heading)
 
@@ -237,7 +232,6 @@
                 self._stop_turning()
                 
             self._process_move(self._move_speed, heading)
->>>>>>> e3035ec6
 
 
 
