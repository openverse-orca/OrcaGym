--- conflicted
+++ resolved
@@ -28,12 +28,8 @@
     "tqdm",
     "av",
     "opencv-python",
-<<<<<<< HEAD
-    "aiofiles"
-=======
     "aiofiles",
     "requests"
->>>>>>> 03d02d63
 ]
 
 # 可选依赖，可用于开发调试、测试、格式化代码等用途
