--- conflicted
+++ resolved
@@ -141,17 +141,6 @@
         """
         if config is None or len(config) == 0:
             return
-<<<<<<< HEAD
-        self.object_bodys = config["object_bodys"]
-        self.object_sites = config["object_sites"]
-        self.object_joints = config["object_joints"]
-        self.goal_bodys = config["goal_bodys"]
-        self.goal_sites = config["goal_sites"]
-        #self.goal_joints = config["goal_joints"]
-        self.level_name = config["level_name"]
-
-    def random_objs_and_goals(self, env: RobomimicEnv, bounds = 0.1):
-=======
         self.object_bodys = self.__get_config_setting__("object_bodys", config)
         self.object_sites = self.__get_config_setting__("object_sites", config)
         self.object_joints = self.__get_config_setting__("object_joints", config)
@@ -296,7 +285,6 @@
         return idxs
     
     def generate_lights(self):
->>>>>>> 27d550aa
         """
         只在 random_light=True 时运行，
         并且固定选 self.num_lights 盏，生成朝下的灯。
@@ -324,15 +312,10 @@
     def add_actor(self, actor_name, spawnable_name):
         random_pos, random_xquat = self._random_position_and_rotation(self.center, self.bound)
 
-<<<<<<< HEAD
-        object_joints_env_names = [env.joint(joint_name) for joint_name in self.object_joints]
-        #goal_joints_env_names = [env.joint(joint_name) for joint_name in self.goal_joints]
-=======
         if self.random_actor_position:
             position = random_pos
         else:
             position = self.infinity    # 初始化到无限远位置
->>>>>>> 27d550aa
 
         if self.random_actor_rotation:
             rotation = random_xquat
@@ -397,12 +380,6 @@
         material_info = MaterialInfo(base_color=base_color)
         self.scene.set_material_info(actor_name, material_info)
 
-<<<<<<< HEAD
-        for i in range(len(goal_ids)):
-            env.set_mocap_pos_and_quat({goal_bodys_env_names[i]: {'pos': random_goal_pos[i], 'quat': random_goal_xquat[i]}})
-        self.randomized_object_positions = env.query_joint_qpos(object_joints_env_names)
-    def get_task(self, env: RobomimicEnv):
-=======
     def add_actor_with_pose(self, actor_name, spawnable_name, position, rotation):
         actor = Actor(actor_name, spawnable_name, position, rotation, scale = 1.0)
         self.scene.add_actor(actor)
@@ -426,7 +403,6 @@
         self._init_env_callback = init_env_call
 
     def get_task(self, env: OrcaGymLocalEnv):
->>>>>>> 27d550aa
         pass
 
     def is_success(self, env: OrcaGymLocalEnv):
