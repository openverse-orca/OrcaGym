--- conflicted
+++ resolved
@@ -23,8 +23,6 @@
 
 import PySide6.QtAsyncio as QtAsyncio
 
-
-
 class MainWindow(QtWidgets.QWidget):
 
     def __init__(self):
@@ -51,28 +49,6 @@
 
         respone = await self.remote_scene.get_window_id()
         self.hwnd = respone.window_id
-<<<<<<< HEAD
-=======
-        
-        await self._init_ui()
-
-        self.resize(800, 400)
-        self.show()
-        self.asset_browser.actor_outline_hwnd = self.actor_outline.winId()
-        # For testing ...
-
-        # # Add a actor, for testing.
-        # rot = Rotation.from_euler("xyz", [90, 45, 30], degrees=True)
-        # q = rot.as_quat()  # x,y,z,w
-
-        transform = Transform()
-        transform.position = np.array([0, 0, 2], dtype=np.float64)
-
-        actor = AssetActor(name=f"box1", spawnable_name="box")
-        actor.transform = transform
-
-        await self.add_actor(actor, Path.root_path())
->>>>>>> 7d1bf387
 
         self.asset_map_counter = {}
         self.asset_map_counter["box"] = 2
@@ -89,14 +65,6 @@
         self.actor_outline.set_actor_model(self.actor_outline_model)
 
         self.actor_editor = ActorEditor()
-<<<<<<< HEAD
-=======
-        print(self.actor_editor.actor)
-        # self.actor_editor.setMinimumWidth(80)
-        self.actor_editor.transform_changed.connect(
-            lambda: asyncio.ensure_future(self.on_transform_edit())
-        )
->>>>>>> 7d1bf387
 
         self.asset_browser = AssetBrowser(hwnd_target=self.hwnd)
         assets = await self.remote_scene.get_actor_assets()
@@ -255,46 +223,22 @@
         self.asset_map_counter[item_name] = self.asset_map_counter[item_name] + 1
         print(f"{item_name} added to the scene!")
 
-<<<<<<< HEAD
     async def set_selection(self, actors: list[BaseActor | Path], source: str = ""):
         actors, actor_paths = self.local_scene.get_actor_and_path_list(actors)
-=======
-    async def set_selection_from_outline(self, actor_paths: list[Path]):
-        actors = []
-        for path in actor_paths:
-            actor = self.local_scene.find_actor_by_path(path)
-            if actor is None:
-                raise Exception(f"Actor doest not exist at path: {path}")
-
-            actors.append(actor)
-
-        self.actor_outline.set_actor_selection(actors)
-        
+
+        if source != "outline":
+            self.actor_outline.set_actor_selection(actors)
+
+        if source != "remote":
+            await self.remote_scene.set_selection(actor_paths)
+
+        self.local_scene.selection = actor_paths
+
+        # sync editor
         if len(actors) == 0:
             self.actor_editor.actor = None
         else:
             self.actor_editor.actor = actors[0]
->>>>>>> 7d1bf387
-
-        if source != "outline":
-            self.actor_outline.set_actor_selection(actors)
-
-        if source != "remote":
-            await self.remote_scene.set_selection(actor_paths)
-
-<<<<<<< HEAD
-        self.local_scene.selection = actor_paths
-
-        # sync editor
-=======
-        await self.remote_scene.set_selection(actor_paths)
-        
->>>>>>> 7d1bf387
-        if len(actors) == 0:
-            self.actor_editor.actor = None
-        else:
-            self.actor_editor.actor = actors[0]
-        
 
     def make_unique_name(self, base_name: str, parent: BaseActor | Path) -> str:
         parent, _ = self.local_scene.get_actor_and_path(parent)
@@ -753,11 +697,7 @@
 
 
 if __name__ == "__main__":
-<<<<<<< HEAD
-    # ctypes.windll.shcore.SetProcessDpiAwareness(2)
-=======
     
->>>>>>> 7d1bf387
     q_app = QtWidgets.QApplication([])
 
     main_window = MainWindow1()
