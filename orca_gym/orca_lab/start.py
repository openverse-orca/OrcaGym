--- conflicted
+++ resolved
@@ -69,12 +69,9 @@
         self.asset_browser = AssetBrowser(hwnd_target=self.hwnd)
         assets = await self.remote_scene.get_actor_assets()
         self.asset_browser.set_assets(assets)
-<<<<<<< HEAD
-=======
         self.asset_browser.add_item.connect(
             lambda item_name: asyncio.ensure_future(self.add_item_to_scene(item_name))
         )
->>>>>>> c5caeb91
 
         self.menu_bar = QtWidgets.QMenuBar()
 
@@ -164,6 +161,13 @@
                 paths.append(Path(p))
 
             await self.set_selection_from_remote_scene(paths)
+
+        add_item = "add_item"
+        if op.startswith(add_item):
+            
+            [transform, name] = await self.remote_scene.get_pending_add_item()
+            print("add info", name, transform)
+            await self.add_item_drag(name, transform)
 
         add_item = "add_item"
         if op.startswith(add_item):
@@ -218,9 +222,6 @@
         await asyncio.sleep(1 / frequency)
         asyncio.create_task(self._sim_process_check_loop())
 
-<<<<<<< HEAD
-    async def add_item_by_drag(self, item_name, posX, posY):
-=======
     async def add_item_to_scene(self, item_name, parent_actor=None):
         print(f"Adding {item_name} to the scene...")
         if parent_actor is None:
@@ -241,7 +242,6 @@
         print(f"{item_name} added to the scene!")
 
     async def add_item_drag(self, item_name, transform):
->>>>>>> c5caeb91
         print(f"Adding {item_name} to the scene...")
         index = self.asset_map_counter[item_name]
         transform = transform
